--- conflicted
+++ resolved
@@ -1,21 +1,14 @@
 All notable changes to this project will be documented in this file.
 
-<<<<<<< HEAD
-## [1.37.0] – 2022-07-18
-
-### New
-
+## [1.37.0] – 2022-07-28
+
+### New
+
+- client sends `config.network.access_key` as `Authorization: Basic ...` or `Authorization: Bearer ...` header. 
+- client accepts endpoints with `/graphql` suffixes specified in config.
 - `lib-web` option `disableSeparateWorker`. By default, lib web starts a separate worker that will utilize core (wasm). 
    So main thread never freezes – it is fine for UI. But in some cases (e.g. when worker already exists in application or extension)
    separate worker is a bad approach. In this case application can suppress this with `libWebSetup({disableSeparateWorker: true})`.
-=======
-## [1.37.0] – 2022-07-28
-
-### New
-
-- client sends `config.network.access_key` as `Authorization: Basic ...` or `Authorization: Bearer ...` header. 
-- client accepts endpoints with `/graphql` suffixes specified in config.
->>>>>>> bc1e0d3b
 
 ## [1.36.2] – 2022-07-18
 
