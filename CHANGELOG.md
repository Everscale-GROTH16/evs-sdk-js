--- conflicted
+++ resolved
@@ -1,16 +1,14 @@
 # Release Notes
 All notable changes to this project will be documented in this file.
 
-<<<<<<< HEAD
 ## 0.20.3 - Feb 13, 2020
 ### New
 - `registerAccessKey` parameters passed as structure. 
 - `restrictToAccounts` option for access keys.
-=======
+
 ## 0.20.2 - Feb 12, 2020
 ### Fixed
 - `tracer` config parameter caused setup error (circular JSON).
->>>>>>> f12efe69
 
 ## 0.20.1 - Feb 10, 2020
 ### Featured
