--- conflicted
+++ resolved
@@ -45,13 +45,8 @@
 
 NodeJs:
 ```ts
-<<<<<<< HEAD
 const {TonClient} = require("@tonclient/core");
 const {libNode} = require("@tonclient/lib-node");
-=======
-const {TonClient} = require('@tonclient/core');
-const {nodeAddon} = require('@tonclient/lib-node');
->>>>>>> 18101e4c
 
 // Application initialization
 
@@ -60,13 +55,8 @@
   
 Web:
 ```ts
-<<<<<<< HEAD
 import {TonClient} from "@tonclient/core";
 import {libWeb} from "@tonclient/lib-web";
-=======
-const {TonClient} = require('@tonclient/core');
-import wasmModule from '@tonclient/lib-web';
->>>>>>> 18101e4c
 
 // Application initialization
 
@@ -75,13 +65,8 @@
   
 React Native:
 ```ts
-<<<<<<< HEAD
 import {TonClient} from "@tonclient/core";
 import {libReactNative} from "@tonclient/lib-react-native";
-=======
-const {TonClient} = require('@tonclient/core');
-import {reactNativeModule} from '@tonclient/lib-react-native';
->>>>>>> 18101e4c
 
 // Application initialization
 
@@ -138,13 +123,8 @@
 Also the archives will be created to be published on the TON Labs cloud storage. Archives will be placed into the following folders:
 - `packages/lib-node/publish`
 - `packages/lib-web/publish` 
-<<<<<<< HEAD
 - `packages/lib-react-native/ios/publish` 
 - `packages/lib-react-native/android/publish` 
-=======
-- `packages/lib-react-native/ios/publish`
-- `packages/lib-react-native/android/publish`
->>>>>>> 18101e4c
 
 # Useful stuff 
 
