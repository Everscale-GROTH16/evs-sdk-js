/*
 * Copyright 2018-2020 TON DEV SOLUTIONS LTD.
 *
 * Licensed under the SOFTWARE EVALUATION License (the "License"); you may not use
 * this file except in compliance with the License.  You may obtain a copy of the
 * License at:
 *
 * http://www.ton.dev/licenses
 *
 * Unless required by applicable law or agreed to in writing, software
 * distributed under the License is distributed on an "AS IS" BASIS,
 * WITHOUT WARRANTIES OR CONDITIONS OF ANY KIND, either express or implied.
 * See the License for the specific TON DEV software governing permissions and
 * limitations under the License.
 */

// @flow

import type { QTransaction, TONKeyPairData } from '../types';
import { tests } from './_/init-tests';


beforeAll(tests.init);
afterAll(tests.done);

const surfAccount = '0:b9d488d7f68444d11de600b149325fc83f0d93117403b92ddbe4de41f6632fff';
const accountKeys: TONKeyPairData = {
    public: '05fe74606e1b0d01188303f8dc80671e21fabb8735df052f97a0b9c6659bd373',
    secret: '7ad5917b5e499890cc930a895d53d2c2044b217e203b6245e5daa715e200e84d',
};

test.skip('Unauthorized', async () => {
    let client;
    try {
        client = await tests.createClient({ accessKey: '' });
        await client.queries.accounts.query({}, 'id', undefined, 1);
    } catch (error) {
        expect(error.source)
            .toEqual('graphql');
        expect(error.code)
            .toEqual(401);
    }
    try {
        client = await tests.createClient({ accessKey: 'Foo' });
        await client.queries.accounts.query({}, 'id', undefined, 1);
    } catch (error) {
        expect(error.source)
            .toEqual('graphql');
        expect(error.code)
            .toEqual(401);
    }
});


// not implemented yet
test('Register Access Keys', async () => {
    const managementClient = await tests.createClient({ accessKey: 'bypass' });
    await managementClient.registerAccessKeys({
        account: 'bypass',
        keys: [{ key: 'Foo' }],
        accountKeys,
    });
    const client = await tests.createClient({ accessKey: 'Foo' });
    const accounts = (await client.queries.accounts.query({}, 'id', undefined, 10));
    await managementClient.revokeAccessKeys({
        account: 'bypass',
        keys: ['Foo'],
        accountKeys,
    });
    try {
        await client.queries.accounts.query({}, 'id', undefined, 1);
    } catch (error) {
        expect(error.source)
            .toEqual('graphql');
        expect(error.code)
            .toEqual(401);
    }
    await managementClient.registerAccessKeys({
<<<<<<< HEAD
        account: 'bypass',
        keys: [{ key: 'Foo', restrictToAccounts: [accounts[0].id] }],
        accountKeys
=======
        account: surfAccount,
        keys: [
            {
                key: 'Foo',
                restrictToAccounts: [accounts[0].id],
            },
        ],
        accountKeys,
>>>>>>> 33dba5ea
    });
    const restrictedAccounts = (await client.queries.accounts.query({}, 'id', undefined, 10));
    expect(restrictedAccounts.length)
        .toEqual(1);
    expect(restrictedAccounts[0])
        .toEqual(accounts[0]);
    const restrictedBlocks = (await client.queries.blocks.query(
        {},
        'id',
        undefined,
<<<<<<< HEAD
        10));
    expect(restrictedBlocks.length).toEqual(0);
=======
        10,
    ));
    expect(restrictedBlocks.length)
        .toEqual(0);
>>>>>>> 33dba5ea
    const restrictedTransactions = (await client.queries.transactions.query(
        {},
        'id account_addr',
        undefined,
<<<<<<< HEAD
        10));
    for (const tr of restrictedTransactions) {
        expect(tr.account_addr).toEqual(accounts[0].id);
    }
=======
        10,
    ));
    restrictedTransactions.forEach((tr: QTransaction) => {
        expect(tr.account_addr)
            .toEqual(accounts[0].id);
    });
>>>>>>> 33dba5ea
    const restrictedMessages = (await client.queries.messages.query(
        {},
        'id src dst',
        undefined,
<<<<<<< HEAD
        10));
    for (const msg of restrictedMessages) {
        expect(msg.src === accounts[0].id || msg.dst === accounts[0].id).toBeTruthy();
    }
});


test('Subscription restricted to accounts', async () => {
    const managementClient = await tests.createClient({ accessKey: 'bypass' });
    const giver = tests.get_giver_address();
    const accounts = (await managementClient.queries.accounts.query(
        { id: { notIn: [giver] } },
        'id',
        undefined,
        10
    )).map(x => x.id);
    await managementClient.registerAccessKeys({
        account: 'bypass',
        keys: [{ key: 'Foo', restrictToAccounts: [accounts[0]] }],
        accountKeys
    });
    await managementClient.registerAccessKeys({
        account: 'bypass',
        keys: [{ key: 'Bar', restrictToAccounts: [accounts[1]] }],
        accountKeys
    });
    const client0 = await tests.createClient({ accessKey: 'Foo' });
    const client1 = await tests.createClient({ accessKey: 'Bar' });
    const events0 = [];
    const events1 = [];
    client0.queries.transactions.subscribe({
        filter: {},
        result: 'id account_addr',
        onDocEvent(e, d) {
            events0.push(d);
        }
    });
    client1.queries.transactions.subscribe({
        filter: {},
        result: 'id account_addr',
        onDocEvent(e, d) {
            events1.push(d);
        }
    });
    await tests.get_grams_from_giver(accounts[0], 1000000000);
    await tests.get_grams_from_giver(accounts[1], 1000000000);
    await new Promise(resolve => setTimeout(resolve, 1000));
    for (const e of events0) {
        expect(e.account_addr).toEqual(accounts[0]);
    }
    for (const e of events1) {
        expect(e.account_addr).toEqual(accounts[1]);
    }
});

=======
        10,
    ));
    restrictedMessages.forEach((msg) => {
        expect(msg.src === accounts[0].id || msg.dst === accounts[0].id)
            .toBeTruthy();
    });
});
>>>>>>> 33dba5ea
<|MERGE_RESOLUTION|>--- conflicted
+++ resolved
@@ -76,20 +76,9 @@
             .toEqual(401);
     }
     await managementClient.registerAccessKeys({
-<<<<<<< HEAD
         account: 'bypass',
         keys: [{ key: 'Foo', restrictToAccounts: [accounts[0].id] }],
         accountKeys
-=======
-        account: surfAccount,
-        keys: [
-            {
-                key: 'Foo',
-                restrictToAccounts: [accounts[0].id],
-            },
-        ],
-        accountKeys,
->>>>>>> 33dba5ea
     });
     const restrictedAccounts = (await client.queries.accounts.query({}, 'id', undefined, 10));
     expect(restrictedAccounts.length)
@@ -100,43 +89,31 @@
         {},
         'id',
         undefined,
-<<<<<<< HEAD
-        10));
-    expect(restrictedBlocks.length).toEqual(0);
-=======
         10,
     ));
     expect(restrictedBlocks.length)
         .toEqual(0);
->>>>>>> 33dba5ea
     const restrictedTransactions = (await client.queries.transactions.query(
         {},
         'id account_addr',
         undefined,
-<<<<<<< HEAD
-        10));
-    for (const tr of restrictedTransactions) {
-        expect(tr.account_addr).toEqual(accounts[0].id);
-    }
-=======
         10,
     ));
     restrictedTransactions.forEach((tr: QTransaction) => {
         expect(tr.account_addr)
             .toEqual(accounts[0].id);
     });
->>>>>>> 33dba5ea
     const restrictedMessages = (await client.queries.messages.query(
         {},
         'id src dst',
         undefined,
-<<<<<<< HEAD
-        10));
-    for (const msg of restrictedMessages) {
-        expect(msg.src === accounts[0].id || msg.dst === accounts[0].id).toBeTruthy();
-    }
+        10,
+    ));
+    restrictedMessages.forEach((msg) => {
+        expect(msg.src === accounts[0].id || msg.dst === accounts[0].id)
+            .toBeTruthy();
+    });
 });
-
 
 test('Subscription restricted to accounts', async () => {
     const managementClient = await tests.createClient({ accessKey: 'bypass' });
@@ -186,12 +163,3 @@
     }
 });
 
-=======
-        10,
-    ));
-    restrictedMessages.forEach((msg) => {
-        expect(msg.src === accounts[0].id || msg.dst === accounts[0].id)
-            .toBeTruthy();
-    });
-});
->>>>>>> 33dba5ea
