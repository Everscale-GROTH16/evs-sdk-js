/*
 * Copyright 2018-2019 TON DEV SOLUTIONS LTD.
 *
 * Licensed under the SOFTWARE EVALUATION License (the "License"); you may not use
 * this file except in compliance with the License.  You may obtain a copy of the
 * License at:
 *
 * http://www.ton.dev/licenses
 *
 * Unless required by applicable law or agreed to in writing, software
 * distributed under the License is distributed on an "AS IS" BASIS,
 * WITHOUT WARRANTIES OR CONDITIONS OF ANY KIND, either express or implied.
 * See the License for the specific TON DEV software governing permissions and
 * limitations under the License.
 */

// @flow
import { tests } from './_/init-tests';
import { TONAddressStringVariant } from '../src/modules/TONContractsModule';
import { TONOutputEncoding } from '../src/modules/TONCryptoModule';
import { WalletContractPackage } from './contracts/WalletContract';
import { SubscriptionContractPackage } from './contracts/SubscriptionContract';
import { SetCodePackage } from './contracts/SetCodeContract';
import { EventsPackage } from './contracts/EventsContract';


import type {
    TONContractLoadResult,
} from '../types';
import { binariesVersion } from './_/binaries';


beforeAll(tests.init);
afterAll(tests.done);

const walletKeys = {
    public: 'fb98b2541ba805648f25eb469dd4766fcdde03a2cfe6fb41d8c1571c29407ca3',
    secret: '7bfe77bbd3ad57ada9ed323da83504723e3af7cd3ba68b02d3c8335f75e0a24e',
};

const walletAddress = '0:adb63a228837e478c7edf5fe3f0b5d12183e1f22246b67712b99ec538d6c5357';

test('basic', async () => {
    const version = await tests.client.config.getVersion();
    expect(version).toEqual(binariesVersion);
    console.log(`Get client and binaries version: ${version}`);
});

test('load', async () => {
    const { contracts } = tests.client;
    const contract = await contracts.load({
        address: '0:0123456789ABCDEF0123456789ABCDEF0123456789ABCDEF0123456789ABCDEF',
        includeImage: false,
    });
    expect(contract.id)
        .toBeNull();
    expect(contract.balanceGrams)
        .toBeNull();

    await tests.get_grams_from_giver(walletAddress);

    const w: TONContractLoadResult = await contracts.load({
        address: walletAddress,
        includeImage: false,
    });
<<<<<<< HEAD
    expect(w.id)
        .toEqual(walletAddress);
    expect(Number.parseInt(w.balanceGrams || ''))
        .toBeGreaterThan(0);
=======
    expect(w.id).toEqual(walletAddress);
    expect(Number.parseInt(w.balanceGrams || '')).toBeGreaterThan(0);
});

test('deploy_new', async () => {
    const { crypto } = tests.client;
    const keys = await crypto.ed25519Keypair();

    const address = await tests.deploy_with_giver({
        package: WalletContractPackage,
        constructorParams: {},
        keyPair: keys,
    });
    console.log(address.address);
>>>>>>> 38c83a85
});

test('Run aborted transaction', async () => {
    const { contracts, crypto } = tests.client;
    const keys = await crypto.ed25519Keypair();

    const address = await tests.deploy_with_giver({
        package: WalletContractPackage,
        constructorParams: {},
        keyPair: keys,
    });

    try {
        await contracts.run({
            address: address.address,
            abi: WalletContractPackage.abi,
            functionName: 'sendTransaction',
            input: {
                dest: '0:0123456789ABCDEF0123456789ABCDEF0123456789ABCDEF0123456789ABCDEF',
                value: 0,
                bounce: false,
            },
            keyPair: keys,
        });
    } catch (error) {
        expect(error.source)
            .toEqual('node');
        expect(error.code)
            .toEqual(102);
        expect(error.message)
            .toEqual('VM terminated with exception (102) at computeVm');
        expect(error.data.phase)
            .toEqual('computeVm');
        expect(error.data.transaction_id)
            .toBeTruthy();
    }

    try {
        await contracts.run({
            address: address.address,
            abi: WalletContractPackage.abi,
            functionName: 'sendTransaction',
            input: {},
            keyPair: keys,
        });
    } catch (error) {
        // console.log(error);
        expect(error.source)
            .toEqual('client');
        expect(error.code)
            .toEqual(3012);
        expect(error.data)
            .toBeNull();
    }
});

test('decodeInputMessageBody', async () => {
    const { contracts } = tests.client;
    const body = 'te6ccgEBAgEA3wAB8y88h10AAAFuW6FWJBERERERERERERERERERERERERERERERERERERERERERIXxlwlrjEGJEDhx3dC3WlQeZKzuAYBDOJ8+g7AM+Ek6AF49G0+VDwIkQKBdIh7hi4J5F0T/g5OggwrHI4HGN1KHAAAAAAAAAD2AAADkQAQDADBiSeQ1t5j0LwYo9dx7wefpnCQ3KrYOeAhX9ZUux62yIxWdQdUHJGCXXcoLbrDDduL9sgKSZT3TzYpRKi8YqASF8ZcJa4xBiRA4cd3Qt1pUHmSs7gGAQzifPoOwDPhJO';

    const result = await contracts.decodeInputMessageBody({
        abi: SubscriptionContractPackage.abi,
        bodyBase64: body,
    });

    expect(result.function)
        .toEqual('subscribe');
    expect(result.output)
        .toEqual({
            period: '0x1c8',
            pubkey: '0x217c65c25ae31062440e1c77742dd69507992b3b806010ce27cfa0ec033e124e',
            subscriptionId: '0x1111111111111111111111111111111111111111111111111111111111111111',
            to: '0:bc7a369f2a1e04488140ba443dc31704f22e89ff07274106158e47038c6ea50e',
            value: '0x7b',
        });
});


test('filterOutput', async () => {
    const { contracts, crypto } = tests.client;
    const keys = await crypto.ed25519Keypair();

    const deployed = await tests.deploy_with_giver({
        package: EventsPackage,
        constructorParams: {},
        keyPair: keys,
    });

    await contracts.run({
        address: deployed.address,
        functionName: 'emitValue',
        abi: EventsPackage.abi,
        input: { id: '0' },
        keyPair: keys,
    });

    const resultReturn = await contracts.run({
        address: deployed.address,
        functionName: 'returnValue',
        abi: EventsPackage.abi,
        input: { id: '0' },
        keyPair: keys,
    });
    expect(JSON.stringify(resultReturn.output))
        .toEqual('{"value0":"0x0"}');
});

test('External Signing', async () => {
    const { contracts, crypto } = tests.client;
    const keys = await crypto.ed25519Keypair();

    const contractPackage = EventsPackage;
    contractPackage.abi.setTime = false;

    const deployParams = {
        package: contractPackage,
        constructorParams: {},
        keyPair: keys,
    };
    const unsignedMessage = await contracts.createUnsignedDeployMessage(deployParams);
    const signKey = await crypto.naclSignKeypairFromSecretKey(keys.secret);
    const signBytesBase64 = await crypto.naclSignDetached({
        base64: unsignedMessage.signParams.bytesToSignBase64,
    }, signKey.secret, TONOutputEncoding.Base64);
    const signed = await contracts.createSignedDeployMessage({
        address: unsignedMessage.address,
        createSignedParams: {
            publicKeyHex: keys.public,
            signBytesBase64,
            unsignedBytesBase64: unsignedMessage.signParams.unsignedBytesBase64,
        },
    });

    const message = await contracts.createDeployMessage(deployParams);
    expect(signed.message.messageBodyBase64)
        .toEqual(message.message.messageBodyBase64);
});

test('changeInitState', async () => {
    const { contracts, crypto } = tests.client;
    const keys = await crypto.ed25519Keypair();

    const subscriptionAddress1 = '0:1234567890abcdef1234567890abcdef1234567890abcdef1234567890abcdef';
    const subscriptionAddress2 = '0:fedcba0987654321fedcba0987654321fedcba0987654321fedcba0987654321';

    const deployed1 = await tests.deploy_with_giver({
        package: WalletContractPackage,
        constructorParams: {},
        initParams: {
            subscription: subscriptionAddress1,
            owner: `0x${keys.public}`,
        },
        keyPair: keys,
    });

    const deployed2 = await tests.deploy_with_giver({
        package: WalletContractPackage,
        constructorParams: {},
        initParams: {
            subscription: subscriptionAddress2,
            owner: `0x${keys.public}`,
        },
        keyPair: keys,
    });

    expect(deployed1.address)
        .not
        .toEqual(deployed2.address);

    const result1 = await contracts.runLocal({
        address: deployed1.address,
        functionName: 'getSubscriptionAccount',
        abi: WalletContractPackage.abi,
        input: {},
        keyPair: keys,
    });

    const result2 = await contracts.runLocal({
        address: deployed2.address,
        functionName: 'getSubscriptionAccount',
        abi: WalletContractPackage.abi,
        input: {},
        keyPair: keys,
    });

    expect(result1.output)
        .toEqual({ value0: subscriptionAddress1 });
    expect(result2.output)
        .toEqual({ value0: subscriptionAddress2 });
});

test('testSetCode', async () => {
    const { contracts, crypto } = tests.client;
    const keys = await crypto.ed25519Keypair();

    const deployed = await tests.deploy_with_giver({
        package: SetCodePackage,
        constructorParams: {},
        keyPair: keys,
    });

    const version1 = await contracts.run({
        address: deployed.address,
        functionName: 'getVersion',
        abi: SetCodePackage.abi,
        input: {},
        keyPair: keys,
    });
    const setCode2ImageBase64 = 'te6ccgECJQEABSUAAgE0BgEBAcACAgPPIAUDAQHeBAAD0CAAQdgAAAAAAAAAAAAAAAAAAAAAAAAAAAAAAAAAAAAAAAAABAIo/wAgwAH0pCBYkvSg4YrtU1gw9KARBwEK9KQg9KEIAgPNQA4JAgFiCwoAB9GG2YQCAVgNDAALPgActswgABM+AAg+wRwMdswgAgFqEA8ANdf34AubK3Mi+yvDovtrmzkHwS/BR4CDh9gBhACN1/foCxOrS2Mi+yvDovtrmz5DnnhYCQ54s4Z4WAkWeFn7hnhY+4Z4WAEGeakmeYuNBeSzjnoBHni8q456CR5vEQZIIvgm2YQCASAYEgHg//79AW1haW5fZXh0ZXJuYWwhjln+/AFnZXRfc3JjX2FkZHIg0CDTADJwvY4a/v0BZ2V0X3NyY19hZGRyMHDIydBVEV8C2zDgIHLXITEg0wAyIfpAM/79AWdldF9zcmNfYWRkcjEhIVUxXwTbMNgxIRMB+I51/v4BZ2V0X21zZ19wdWJrZXkgxwKOFv7/AWdldF9tc2dfcHVia2V5MXAx2zDg1SDHAY4X/v8BZ2V0X21zZ19wdWJrZXkycDEx2zDgIIECANch1wv/IvkBIiL5EPKo/v8BZ2V0X21zZ19wdWJrZXkzIANfA9sw2CLHArMUAcaUItQxM94kIiL++QFzdG9yZV9zaWdvACFvjCJvjCNvjO1HIW+M7UTQ9AVvjCDtV/79AXN0b3JlX3NpZ19lbmRfBSLHAY4T/vwBbXNnX2lzX2VtcHR5XwbbMOAi0x80I9M/NSAVAXaOgNiOL/7+AW1haW5fZXh0ZXJuYWwyJCJVcV8I8UAB/v4BbWFpbl9leHRlcm5hbDNfCNsw4IB88vBfCBYB/v77AXJlcGxheV9wcm90cHBw7UTQIPQEMjQggQCA10WaINM/MjMg0z8yMpaCCBt3QDLiIiW5JfgjgQPoqCSgubCOKcgkAfQAJc8LPyLPCz8hzxYgye1U/vwBcmVwbGF5X3Byb3QyfwZfBtsw4P78AXJlcGxheV9wcm90M3AFXwUXAATbMAIBIB4ZAgEgGxoAQ7qOEp69Qw8CLIghBo4SnrghCAAAAAsc8LHyHPC//wFNswgCAVgdHAAPtx+4gcw2zCAAQbdr4C3MPAjyIIQVa+At4IQgAAAALHPCx8hzwv/8BTbMIAIBSCIfAQm4iQAnUCAB/v79AWNvbnN0cl9wcm90XzBwcIIIG3dA7UTQIPQEMjQggQCA10WOFCDSPzIzINI/MjIgcddFlIB78vDe3sgkAfQAI88LPyLPCz9xz0EhzxYgye1U/v0BY29uc3RyX3Byb3RfMV8F+AAw/vwBcHVzaHBkYzd0b2M07UTQ9AHI7UchADxvEgH0ACHPFiDJ7VT+/QFwdXNocGRjN3RvYzQwXwIBAtwjAf7+/QFtYWluX2ludGVybmFsIY5Z/vwBZ2V0X3NyY19hZGRyINAg0wAycL2OGv79AWdldF9zcmNfYWRkcjBwyMnQVRFfAtsw4CBy1yExINMAMiH6QDP+/QFnZXRfc3JjX2FkZHIxISFVMV8E2zDYJCFw/vkBc3RvcmVfc2lnbwAhJAD8b4wib4wjb4ztRyFvjO1E0PQFb4wg7Vf+/QFzdG9yZV9zaWdfZW5kXwUixwCOHCFwuo4SIoIQXH7iB1VRXwbxQAFfBtsw4F8G2zDg/v4BbWFpbl9pbnRlcm5hbDEi0x80InG6niCAJFVhXwfxQAFfB9sw4CMhVWFfB/FAAV8H';

    const code = await contracts.getCodeFromImage({
        imageBase64: setCode2ImageBase64,
    });

    await contracts.run({
        address: deployed.address,
        functionName: 'main',
        abi: SetCodePackage.abi,
        input: { newcode: code.codeBase64 },
        keyPair: keys,
    });

    const version2 = await contracts.run({
        address: deployed.address,
        functionName: 'getVersion',
        abi: SetCodePackage.abi,
        input: {},
        keyPair: keys,
    });

    expect(version1)
        .not
        .toEqual(version2);
});

test('testRunBody', async () => {
    const { contracts } = tests.client;

    const walletAddress = '0:2222222222222222222222222222222222222222222222222222222222222222';

    const result = await contracts.createRunBody({
        abi: SubscriptionContractPackage.abi,
        function: 'constructor',
        params: { wallet: walletAddress },
        keyPair: walletKeys,
    });

    const parseResult = await contracts.decodeInputMessageBody({
        abi: SubscriptionContractPackage.abi,
        bodyBase64: result.bodyBase64,
    });

    expect(parseResult.function)
        .toEqual('constructor');
    expect(parseResult.output)
        .toEqual({ wallet: walletAddress });

    const resultInternal = await contracts.createRunBody({
        abi: SubscriptionContractPackage.abi,
        function: 'constructor',
        params: { wallet: walletAddress },
        internal: true,
    });

    const parseResultInternal = await contracts.decodeInputMessageBody({
        abi: SubscriptionContractPackage.abi,
        bodyBase64: resultInternal.bodyBase64,
        internal: true,
    });

    expect(parseResultInternal.function)
        .toEqual('constructor');
    expect(parseResultInternal.output)
        .toEqual({ wallet: walletAddress });
});

test('Address conversion', async () => {
    const { contracts } = tests.client;

    const accountId = 'fcb91a3a3816d0f7b8c2c76108b8a9bc5a6b7a55bd79f8ab101c52db29232260';
    const hex = '-1:fcb91a3a3816d0f7b8c2c76108b8a9bc5a6b7a55bd79f8ab101c52db29232260';
    const hexWorkchain0 = '0:fcb91a3a3816d0f7b8c2c76108b8a9bc5a6b7a55bd79f8ab101c52db29232260';
    const base64 = 'Uf/8uRo6OBbQ97jCx2EIuKm8Wmt6Vb15+KsQHFLbKSMiYG+9';
    const base64Url = 'kf_8uRo6OBbQ97jCx2EIuKm8Wmt6Vb15-KsQHFLbKSMiYIny';

    let convertedAddress = await contracts.convertAddress({
        address: accountId,
        convertTo: TONAddressStringVariant.Hex,
    });
    expect(convertedAddress.address)
        .toEqual(hexWorkchain0);

    convertedAddress = await contracts.convertAddress({
        address: hex,
        convertTo: TONAddressStringVariant.AccountId,
    });
    expect(convertedAddress.address)
        .toEqual(accountId);

    convertedAddress = await contracts.convertAddress({
        address: hex,
        convertTo: TONAddressStringVariant.Base64,
        base64Params: {
            test: false,
            bounce: false,
            url: false,
        },
    });
    expect(convertedAddress.address)
        .toEqual(base64);

    convertedAddress = await contracts.convertAddress({
        address: base64,
        convertTo: TONAddressStringVariant.Base64,
        base64Params: {
            test: true,
            bounce: true,
            url: true,
        },
    });
    expect(convertedAddress.address)
        .toEqual(base64Url);

    convertedAddress = await contracts.convertAddress({
        address: base64Url,
        convertTo: TONAddressStringVariant.Hex,
    });
    expect(convertedAddress.address)
        .toEqual(hex);
});

test('calc gas fee', async () => {
    const { contracts, crypto, queries } = tests.client;
    if (tests.nodeSe) {
<<<<<<< HEAD
        console.log('[calc gas fee] Skip test on Node SE');
=======
        console.log("[calc gas fee] Skip test on Node SE");
>>>>>>> 38c83a85
        return;
    }
    const keys = await crypto.ed25519Keypair();

    // calculate fees for deploying the contract
    const deployMessage = await contracts.createDeployMessage({
        package: WalletContractPackage,
        constructorParams: {},
        keyPair: keys
    });

    const deployFees = await contracts.calcDeployFees({
        package: WalletContractPackage,
        constructorParams: {},
        keyPair: keys,
        newAccount: true
    });

    // use fees to get needed grams value from giver
    const targetBalance = 500000000;

    await tests.get_grams_from_giver(
        deployMessage.address,
        targetBalance + Number(deployFees.fees.totalAccountFees));

    // deploy the contract
    const deployed = await contracts.processDeployMessage(deployMessage);

    const deployTransaction = (await queries.transactions.query({
            in_msg: { eq: deployMessage.message.messageId }
        },
        'storage {storage_fees_collected}'
    ))[0];

    const originalBalance = (await queries.accounts.waitFor({
            id: { eq: deployed.address },
            code: { gt: "" }
        },
        'balance'
    )).balance;

    // giver sends message with IHR enabled and ihr_fee is added to target account balance
    const ihrFee = 1500000;

    // check that balance after deploy is the one we expected (except increased storage fee)
    expect(Number(originalBalance))
        .toEqual(targetBalance + ihrFee + Number(deployFees.fees.storageFee) - Number(deployTransaction.storage.storage_fees_collected));

    // get fees for transaction to calculate possible send value
    const runMessage = await contracts.createRunMessage({
        address: deployed.address,
        functionName: 'sendTransaction',
        abi: WalletContractPackage.abi,
        input: {
<<<<<<< HEAD
            addr: subscriptionAddress,
=======
            dest: tests.get_giver_address(),
            value: originalBalance,
            bounce: false
>>>>>>> 38c83a85
        },
        keyPair: keys
    });

    const testFees = await contracts.calcMsgProcessFees({
        address: deployed.address,
        message: runMessage.message,
        emulateBalance: true
    });

    // send almost all balance with reserve for increased storage fee
    const reserveValue = 100;
    const sendValue = Number(originalBalance) - Number(testFees.fees.totalAccountFees) - Number(reserveValue);

    // calculate fees for transaction with actual parameters
    const calcFees = await contracts.calcRunFees({
        address: deployed.address,
        functionName: 'sendTransaction',
        abi: WalletContractPackage.abi,
        input: {
            dest: tests.get_giver_address(),
            value: sendValue,
            bounce: false
        },
        keyPair: keys
    });

    // perform real transaction
    const resultNet = await contracts.run({
        address: deployed.address,
        functionName: 'sendTransaction',
        abi: WalletContractPackage.abi,
        input: {
<<<<<<< HEAD
            addr: subscriptionAddress,
=======
            dest: tests.get_giver_address(),
            value: sendValue,
            bounce: false
>>>>>>> 38c83a85
        },
        keyPair: keys,
    });

    const endBalance = (await queries.accounts.waitFor({
            id: { eq: deployed.address },
            balance: { lt: originalBalance }
        },
        'balance'
    )).balance;

    // check that we send almost all balance without reserved value
    expect(Number(endBalance) < Number(reserveValue)).toBeTruthy();

    const transaction = await queries.transactions.query({
<<<<<<< HEAD
            id: { eq: resultNet.transaction.id },
        }, 'compute { gas_fees }');

    expect(localResult.gasFee)
        .toEqual(transaction[0].compute.gas_fees);
=======
            id: { eq: resultNet.transaction.id }
        },
        'storage {storage_fees_collected} compute {gas_fees} action {total_fwd_fees} total_fees'
    );

    // check actual fees
    expect(calcFees.fees.gasFee).toEqual(transaction[0].compute.gas_fees);
    //expect(localResult.fees.storageFee).toEqual(transaction[0].storage.storage_fees_collected);
    expect(calcFees.fees.outMsgsFwdFee).toEqual(transaction[0].action.total_fwd_fees);
    // check all fees (with storage fee from real transaction) gives right result
    expect(
        Number(calcFees.fees.gasFee) +
        Number(calcFees.fees.outMsgsFwdFee) +
        Number(calcFees.fees.inMsgFwdFee) +
        Number(transaction[0].storage.storage_fees_collected)
    ).toEqual(Number(originalBalance) - Number(sendValue) - Number(endBalance));

    expect(Number(calcFees.fees.totalOutput) === sendValue).toBeTruthy();
>>>>>>> 38c83a85
});<|MERGE_RESOLUTION|>--- conflicted
+++ resolved
@@ -63,27 +63,10 @@
         address: walletAddress,
         includeImage: false,
     });
-<<<<<<< HEAD
     expect(w.id)
         .toEqual(walletAddress);
     expect(Number.parseInt(w.balanceGrams || ''))
         .toBeGreaterThan(0);
-=======
-    expect(w.id).toEqual(walletAddress);
-    expect(Number.parseInt(w.balanceGrams || '')).toBeGreaterThan(0);
-});
-
-test('deploy_new', async () => {
-    const { crypto } = tests.client;
-    const keys = await crypto.ed25519Keypair();
-
-    const address = await tests.deploy_with_giver({
-        package: WalletContractPackage,
-        constructorParams: {},
-        keyPair: keys,
-    });
-    console.log(address.address);
->>>>>>> 38c83a85
 });
 
 test('Run aborted transaction', async () => {
@@ -418,11 +401,7 @@
 test('calc gas fee', async () => {
     const { contracts, crypto, queries } = tests.client;
     if (tests.nodeSe) {
-<<<<<<< HEAD
         console.log('[calc gas fee] Skip test on Node SE');
-=======
-        console.log("[calc gas fee] Skip test on Node SE");
->>>>>>> 38c83a85
         return;
     }
     const keys = await crypto.ed25519Keypair();
@@ -477,13 +456,9 @@
         functionName: 'sendTransaction',
         abi: WalletContractPackage.abi,
         input: {
-<<<<<<< HEAD
-            addr: subscriptionAddress,
-=======
             dest: tests.get_giver_address(),
             value: originalBalance,
             bounce: false
->>>>>>> 38c83a85
         },
         keyPair: keys
     });
@@ -517,13 +492,9 @@
         functionName: 'sendTransaction',
         abi: WalletContractPackage.abi,
         input: {
-<<<<<<< HEAD
-            addr: subscriptionAddress,
-=======
             dest: tests.get_giver_address(),
             value: sendValue,
             bounce: false
->>>>>>> 38c83a85
         },
         keyPair: keys,
     });
@@ -539,13 +510,6 @@
     expect(Number(endBalance) < Number(reserveValue)).toBeTruthy();
 
     const transaction = await queries.transactions.query({
-<<<<<<< HEAD
-            id: { eq: resultNet.transaction.id },
-        }, 'compute { gas_fees }');
-
-    expect(localResult.gasFee)
-        .toEqual(transaction[0].compute.gas_fees);
-=======
             id: { eq: resultNet.transaction.id }
         },
         'storage {storage_fees_collected} compute {gas_fees} action {total_fwd_fees} total_fees'
@@ -564,5 +528,4 @@
     ).toEqual(Number(originalBalance) - Number(sendValue) - Number(endBalance));
 
     expect(Number(calcFees.fees.totalOutput) === sendValue).toBeTruthy();
->>>>>>> 38c83a85
 });