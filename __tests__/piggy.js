/*
 * Copyright 2018-2019 TON DEV SOLUTIONS LTD.
 *
 * Licensed under the SOFTWARE EVALUATION License (the "License"); you may not use
 * this file except in compliance with the License.  You may obtain a copy of the
 * License at:
 *
 * http://www.ton.dev/licenses
 *
 * Unless required by applicable law or agreed to in writing, software
 * distributed under the License is distributed on an "AS IS" BASIS,
 * WITHOUT WARRANTIES OR CONDITIONS OF ANY KIND, either express or implied.
 * See the License for the specific TON DEV software governing permissions and
 * limitations under the License.
 */

/* eslint-disable no-bitwise */

import { TONAddressStringTypes } from '../src/modules/TONContractsModule';
import { SubscriptionContractPackage } from './contracts/SubscriptionContract';
import { WalletContractPackage } from "./contracts/WalletContract";

import { tests } from "./init-tests";

beforeAll(tests.init);
afterAll(tests.done);

const PiggyBankPackage = {
    abi: {
        "ABI version": 1,
        "functions": [
            {
                "name": "constructor",
                "inputs": [
                    {"name":"amount","type":"uint64"},
                    {"name":"goal","type":"uint8[]"}
                ],
                "outputs": [
                ]
            },
            {
                "name": "getGoal",
                "inputs": [
                ],
                "outputs": [
                    {"name":"value0","type":"uint8[]"}
                ]
            },
            {
                "name": "getTargetAmount",
                "inputs": [
                ],
                "outputs": [
                    {"name":"value0","type":"uint64"}
                ]
            },
            {
                "name": "transfer",
                "inputs": [
                    {"name":"to","type":"uint256"}
                ],
                "outputs": [
                ]
            }
        ],
        "events": [
        ],
        "data": [
            {"key":100,"name":"targetGoal","type":"uint8[]"},
            {"key":101,"name":"targetAmount","type":"uint64"}
        ]
    },
    imageBase64: 'te6ccgECZgEADsYAAgE0BgEBAcACAgPPIAUDAQHeBAAD0CAAQdgAAAAAAAAAAAAAAAAAAAAAAAAAAAAAAAAAAAAAAAAABAGQ/vgBc2VsZWN0b3L/AIn0BSHDAY4VgCD+/gFzZWxlY3Rvcl9qbXBfMPSgjhuAIPQN8rSAIP78AXNlbGVjdG9yX2ptcPSh8jPiBwEBwAgCASAOCQHa//79AW1haW5fZXh0ZXJuYWwhjlb+/AFnZXRfc3JjX2FkZHIg0CDTADJwvZhwcFURXwLbMOAgctchMSDTADIhgAudISHXITIh0/8zMTHbMNj+/wFnZXRfc3JjX2FkZHJfZW4hIVUxXwTbMNgxIQoCyo6A2CLHArOUItQxM94kIiKOMf75AXN0b3JlX3NpZ28AIW+MIm+MI2+M7Uchb4wg7Vf+/QFzdG9yZV9zaWdfZW5kXwXYIscBjhP+/AFtc2dfaXNfZW1wdHlfBtsw4CLTHzQj0z81DQsB3o5PcHD++QFwcmV2X3RpbWXtRNAg9AQygQCAciKAQPQOkTGXyHACzwHJ0OIg0z8yNSDTPzI0JHC6lYIA6mA03v79AXByZXZfdGltZV9lbmRfA9j4I/77AXJlcGxheV9wcm90IiS5JCKBA+ioJKC5sAwAoo46+AAjIo4m7UTQIPQEMsgkzws/I88LPyDJ0HIjgED0FjLIIiH0ADEgye1UXwbYJyVVoV8L8UABXwvbMODywHz+/AFtYWluX2V4dF9lbmRfCwHs/v4BZ2V0X21zZ19wdWJrZXlwIccCjhj+/wFnZXRfbXNnX3B1YmtleTNwMTFx2zCOQyHVIMcBjhn+/wFnZXRfbXNnX3B1YmtleTNwBF8Ecdsw4CCBAgCdISHXITIh0/8zMTHbMNgzIfkBICIl+RAg8qhfBHDi3E4CAt5lDwEBIBACASAvEQIBIBsSAgEgGBMCASAXFAIBahYVAEyzqoUl/v8Bc3RfYWJpX25fY29uc3RyyIIQQlHHQ88LHyDJ0DHbMAAisvetmiEh1yEyIdP/MzEx2zAAMbmbmqE/32As7K6L7EwtjC3MbL8E7eIbZhACA41EGhkAwa1I9M/38AsbQwtzOyr7C5OS+2MrcQwBB6R0kY0ki4cRARX0cKRwiQEV5ZkG4YUpARwBB6LZgZuHNPkbdZzRGRONCSQBB6CxnvcX9/ALG0L7C5OS+2MrcvsrcyEQIvgm2YQAU61hzFdqJoEHoCGWQSZ4WfkeeFn5Bk6DkRwCB6CxlkERD6ABiQZPaqL4NAIBICgcAgEgJR0CASAgHgHntyvuYv4AP79AW1haW5faW50ZXJuYWwhjlb+/AFnZXRfc3JjX2FkZHIg0CDTADJwvZhwcFURXwLbMOAgctchMSDTADIhgAudISHXITIh0/8zMTHbMNj+/wFnZXRfc3JjX2FkZHJfZW4hIVUxXwTbMNgkIXCAfAPCOMf75AXN0b3JlX3NpZ28AIW+MIm+MI2+M7Uchb4wg7Vf+/QFzdG9yZV9zaWdfZW5kXwXYIscAjh0hcLqfghBcfuIHcCFwVWJfB9sw4HBwcVVSXwbbMOAi0x80InG6n4IQHMxkGiEhcFVyXwjbMOAjIXBVYl8H2zACASAkIQHxter8Pf9/gLIyuDY3vK+xt7c6OTCxumQQkbhHJ/98ALE6tLYyNrmz5DlnoBDnhQA456B8FGeLQIIAZ4WFEWeF/5H9ATjnoDh9ATh9AUAgZ6B8EeeFj/9+ALE6tLYyNrmzr7K3MhBkgi+CbZhsEGgRZxkQuOegmRCSwCIB/I4z/vwBc3RvcmVfZWl0aGVyIc81IddJcaC8mXAiywAyICLOMppxIssAMiAizxYy4iExMdsw2DKCEPuqhSXwASIhjjP+/AFzdG9yZV9laXRoZXIhzzUh10lxoLyZcCLLADIgIs4ymnEiywAyICLPFjLiITEx2zDYMyLJIHD7ACMABF8HAI20adWmkOukkBFfTpERa4CaEBIqmK+CbZhwERDrjBoR6hqSaLaakGgQEpLQ64wZZBJnixDnixBk6BiQE+uAmRASKsCvhO2YQAIBICcmAKe2OWQQ3Bw/vkBcHJldl90aW1l7UTQIPQEMoEAgHIigED0DpExl8hwAs8BydDiINM/MjUg0z8yNCRwupWCAOpgNN7+/QFwcmV2X3RpbWVfZW5kXwOAAI7eCNGMgGTtRND0BYBA9GvbMIAIBWC4pAgFYLSoCASAsKwBPsMKtI/34AubK3Mi+yvDovtrmz/BL8FBEREUEIMv/0c/gAkDh9gC+CQAvsBmZ+wDL2omh6AsAgegdJ6Z/oyLhxbZhALSyiC0e/vwBZ2V0X3NyY19hZGRyINAg0wAycL2YcHBVEV8C2zDgIHLXITEg0wAyIYALnSEh1yEyIdP/MzEx2zDY/v8BZ2V0X3NyY19hZGRyX2VuISFVMV8E2zAAvbdJAP37UdvEW8QgGbtRND0BYBA9A6T0//RkXDiuvLgZIIQ7NzVCfABgGXtRND0BYBA9A6T0z/RkXDivPLgZSCAZe1E0PQFgED0DpPTP9GRcOJwgQCAghAaP4aI8AEwgAgEgUTACASA/MQIBIDoyAgEgNzMCAVg1NACmsg3BDP74AWJ1aWxkbXNnyHLPQCHPCgBxz0D4KM8WgQQAzwsKIs8L/yP6AnHPQHD6AnD6AoBAz0D4I88LH/78AWJ1aWxkbXNnX2VuZCDJBF8E2zAB5rNTlWf+/AFzZW5kX2ludF9tc2fIISNxo45P/vgBYnVpbGRtc2fIcs9AIc8KAHHPQPgozxaBBADPCwoizwv/I/oCcc9AcPoCcPoCgEDPQPgjzwsf/vwBYnVpbGRtc2dfZW5kIMkEXwTbMNjQzxZwzwsAICQ2AHyOM/78AXN0b3JlX2VpdGhlciHPNSHXSXGgvJlwIssAMiAizjKacSLLADIgIs8WMuIhMTHbMNgxIMlw+wBfBQIBIDk4AH21Kt8R/3yAtryvuDqxNbK89qJoEHoCGTgQwCB6B3lwMhBp/5kQ6LaZf36AtryvuDqxNbK8r7K3MhACL4JtmEAAmbQPnsB2o7eIt4hkZf/k6EAzdqJoegLAIHoLZHoAZPaqEORln+ToQDL2omh6AsAgegtkegBk9qoQQDJ2omh6AsAgejeYZHoAZPaqL4FAAgEgPDsAU7ev0mx/v0BZ2V0X3NlbGZfYWRkcvgogAudISHXITIh0/8zMTHbMNjbMIAIBID49ALO0//Rz/36AsTq0tjIvsrw6L7a5s+Q554WAkOeLOGeFgJFnhZ+4Z4WPuGeFgBBnmpJrpLjQEJDeTLgR5YAZkpHnGc+4keWAGeQTZ4sQZJJmGhhxEWSDL4NtmEAANbWFKrdAgIBBCFhp1ab4AJhBCEqSAfv4AO2YQAIBIElAAgEgSEECASBFQgIBSERDAE2xhDOL/fwC5srcyL7S3Oi+2ubOvmTgQkcEETEtAQQg+qcqz+ACvgUADbD9xA5htmECAUhHRgBfsEV4vmEEITwZmfvgA5EEILJFeL8EIQAAAAFjnhY/kEWeFn+bk6EEIT7CrSPgA7ZhAGmwQPw6YQQhTBGjGeADkQQgsED8OwQhAAAAAWOeFj+QRQQgNhBOeeADm5OhBCE+wq0j4AO2YQA/t2/PJ7++gFzZW5kX2dyYW1zcCEjJYIQfVOVZ/ABXwOACAWJQSgIBIE9LAgEgTUwAo65h+qv78AWRlY29kZV9hcnJheSDHAZcg1DIg0DIw3iDTHzIh9AQzIIAg9I6SMaSRcOIiIbry4GT+/wFkZWNvZGVfYXJyYXlfb2shJFUxXwTbMIB8695LB/7+AWdldF9tc2dfcHVia2V5cCHHAo4Y/v8BZ2V0X21zZ19wdWJrZXkzcDExcdswjkMh1SDHAY4Z/v8BZ2V0X21zZ19wdWJrZXkzcARfBHHbMOAggQIAnSEh1yEyIdP/MzEx2zDYMyH5ASAiJfkQIPKoXwRw4tyTgAu/v8BZ2V0X21zZ19wdWJrZXkyIDEx2zAAj7Cjjobj2omh6A8i278Agegd5aD245GWAOPaiaHoDyLbvwCB6IeR6AGT2qkAgQQhYadWm+ADBCCHMP1V4AJhBCDgPnsB4AO2YQBus6/flv78AXN0b3JlX2VpdGhlciHPNSHXSXGgvJlwIssAMiAizjKacSLLADIgIs8WMuIhMTHbMAIBIFxSAgEgVlMCAVhVVAB1tAnEiBDAEHpHSRjSSLhxOEcQEBFc2ZBuGBEQksAQegdImMvkOAFngOTocRATZxsYUjhzGBGCL4JtmEAANbSI8/pkEpFngZBk6BiQEpKS+gsaEYMvg22YQAIBWFhXADG0FwWAf36As7K6L7kwtzIvubKysnwTbZhAAgFIW1kB+7Eh0KZDoZDgRaY+aEWWPmRFpgBoYkBFlgBkQON1MEWmAmhFlgJlvEWmAGhiQEWWAGRA43U0RahoQaBHnixmYbxFpgBoYkBFlgBkQON15cDI4ZBiSZ4X/kGToEmobaBB6AhkROBFAIHoLGOQaEBJ6ABoTaYAcGpITZYAbEjjdVoAJpom1Dgg0CfPFjcw3iXJCV8J2zAAabExJ5v98gLm6N7kyr7m0s7eAELfGETfGEbfGdqOQt8YQdqv/foC5uje5Mq+5tLOvsrcyL4LAgEgZF0CASBjXgIBIGBfAA+0ZjINGG2YQAIBWGJhAFuwEE55/fgCytzG3sjKvsLk5MLyQQBB6R0kY0ki4cRAR5Y+ZkJH6ABmRAa+B7ZhALewfw0R/fYCwsa+6OTC3ObMyuWQ5Z6ARZ4UAOOegfBRni0CCAGeFhRJnhf+R/QE456A4fQE4fQFAIGegfBHnhY+5Z6AQZJF9gH9/gLCxr7o5MLc5szK5L7K3Mi+CwCNtlN9ooh10kgIr6dIiLXADQgJFUxXwTbMOAiIdcYNCPUNSTRbTUg0CAlJaHXGDLIJM8WIc8WIMnQMSAn1wAyICRVgV8J2zCAAU7mOAyJERFrjBoR6hqSaLaakGgakhHrjBtkEeeLEOeLEGToE6qwr4PtmEAAbIIQvK+5i/AB3PAB2zCA=',
};

const stringToArray = (string) => {
    return Array.from(new Uint8Array(Buffer.alloc(string.length, string).buffer));
};

const arrayToString = (array) => {
    return Buffer.from(array).toString();
};

const piggyBankParams = {
    amount: 123,
    goal: stringToArray('Some goal'),
};

test('piggyBank', async () => {
    const {crypto, contracts} = tests.client;
    // Learn dAppID
    const dAppID = '1001'; // Let's assume it's our dApp ID
    // Generate key pair
    const keys = await crypto.ed25519Keypair();
    // console.log('[PiggyBank] Wallet keys:', keys);
    // Deploy wallet
    const walletAddress = (await tests.deploy_with_giver({
        package: WalletContractPackage,
        constructorParams: {},
        keyPair: keys
    })).address;
    const walletAccountId = await contracts.convertAddress({
        address: walletAddress,
        convertTo: TONAddressStringTypes.AccountId
    });

    // console.log('[PiggyBank] Wallet address:', walletAddress);
    // Get wallet version
    /*const version = await contracts.run({
        address: walletAddress,
        abi: WalletContractPackage.abi,
        functionName: 'getVersion',
        input: {},
        keyPair: keys,
    });*/
    // console.log('[PiggyBank] Wallet version:', version);

    // Deploy piggy bank
    const piggyBankAddress = (await tests.deploy_with_giver({
        package: PiggyBankPackage,
        constructorParams: piggyBankParams,
        keyPair: keys,
    })).address;
    console.log('[PiggyBank] Piggy Bank address:', piggyBankAddress);
    const piggyBankAccountId = await contracts.convertAddress({
        address: piggyBankAddress,
        convertTo: TONAddressStringTypes.AccountId
    });

    // Deploy subscription
<<<<<<< HEAD
    const subscriptionParams = { wallet: `0x${walletAddress}` };
    const subscriptionAddress = (await tests.deploy_with_giver({
=======
    const subscriptionParams = { wallet: `0x${walletAccountId.address}` };

    const subscriptionMessage = await contracts.createDeployMessage({
        package: SubscriptionContractPackage,
        constructorParams: subscriptionParams,
        keyPair: keys,
    });
    await get_grams_from_giver(subscriptionMessage.address);

    const subscriptionAddress = (await contracts.deploy({
>>>>>>> a7d121ed
        package: SubscriptionContractPackage,
        constructorParams: subscriptionParams,
        keyPair: keys,
    })).address;
    console.log('[PiggyBank] Subscription address:', subscriptionAddress);
    const subscriptionAccountId = await contracts.convertAddress({
        address: subscriptionAddress,
        convertTo: TONAddressStringTypes.AccountId
    });

    // Set subscription account in the wallet
    const setSubscriptionInput = { addr: `0x${subscriptionAccountId.address}` };
    const setSubscriptionResponse = await contracts.run({
        address: walletAddress,
        abi: WalletContractPackage.abi,
        functionName: 'setSubscriptionAccount',
        input: setSubscriptionInput,
        keyPair: keys,
    });
     console.log('[PiggyBank] Set subscription response:', setSubscriptionResponse);


    const getSubscriptionResponse = await contracts.runLocal({
        address: walletAddress,
        abi: WalletContractPackage.abi,
        functionName: 'getSubscriptionAccount',
        input: {},
    });
    console.log('[PiggyBank] Get subscription response:', getSubscriptionResponse);


    // Call subscribe in subscription
    const subscriptionId = (await crypto.sha512({ text: dAppID })).slice(0, 64);
    // console.log('[PiggyBank] Subscription ID:', subscriptionId);
    const subscribeInput = {
        subscriptionId: `0x${subscriptionId}`,
        pubkey: `0x${keys.public}`,
        to: `0x${piggyBankAccountId.address}`,
        value: 123,
        period: 1,
    };
    const subscribeResponse = await contracts.run({
        address: subscriptionAddress,
        abi: SubscriptionContractPackage.abi,
        functionName: 'subscribe',
        input: subscribeInput,
        keyPair: keys,
    });
    // console.log('[PiggyBank] Subscribe response:', subscribeResponse);
});<|MERGE_RESOLUTION|>--- conflicted
+++ resolved
@@ -128,21 +128,8 @@
     });
 
     // Deploy subscription
-<<<<<<< HEAD
-    const subscriptionParams = { wallet: `0x${walletAddress}` };
+    const subscriptionParams = { wallet: `0x${walletAccountId.address}` };
     const subscriptionAddress = (await tests.deploy_with_giver({
-=======
-    const subscriptionParams = { wallet: `0x${walletAccountId.address}` };
-
-    const subscriptionMessage = await contracts.createDeployMessage({
-        package: SubscriptionContractPackage,
-        constructorParams: subscriptionParams,
-        keyPair: keys,
-    });
-    await get_grams_from_giver(subscriptionMessage.address);
-
-    const subscriptionAddress = (await contracts.deploy({
->>>>>>> a7d121ed
         package: SubscriptionContractPackage,
         constructorParams: subscriptionParams,
         keyPair: keys,
