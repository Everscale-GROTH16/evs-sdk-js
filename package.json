{
	"name": "ton-client-js",
<<<<<<< HEAD
	"version": "0.23.1",
=======
	"version": "0.24.0",
>>>>>>> 4c29bb34
	"description": "TON Client for Java Script",
	"main": "index.js",
	"scripts": {
		"babel": "npx babel src --out-dir dist --source-maps inline",
		"flow": "flow",
		"test": "jest --forceExit --detectOpenHandles --testTimeout=200000 --coverage --verbose",
		"test-ci": "jest --forceExit --detectOpenHandles --testTimeout=120000 --bail --runInBand --verbose",
		"test-cinet": "jest --forceExit --detectOpenHandles --testTimeout=300000 --bail --runInBand --verbose",
		"npm install": "npm install"
	},
	"keywords": [
		"TON",
		"Javascript",
		"API",
		"Client"
	],
	"author": "TON DEV SOLUTIONS LTD.",
	"license": "Apache-2.0",
	"licenses": [
		{
			"type": "Apache-2.0",
			"url": "http://www.apache.org/licenses/LICENSE-2.0"
		}
	],
	"repository": {
		"type": "git",
		"url": "https://github.com/tonlabs/ton-client-js.git"
	},
	"homepage": "https://ton.dev/node-se",
	"husky": {
		"hooks": {
			"pre-commit": "npm run babel && git add dist"
		}
	},
	"devDependencies": {
		"@babel/cli": "7.8.4",
		"@babel/core": "7.9.6",
		"@babel/plugin-proposal-class-properties": "7.8.3",
		"@babel/plugin-proposal-decorators": "7.8.3",
		"@babel/plugin-proposal-do-expressions": "7.8.3",
		"@babel/plugin-proposal-export-default-from": "7.8.3",
		"@babel/plugin-proposal-export-namespace-from": "7.8.3",
		"@babel/plugin-proposal-function-bind": "7.8.3",
		"@babel/plugin-proposal-function-sent": "7.8.3",
		"@babel/plugin-proposal-json-strings": "7.8.3",
		"@babel/plugin-proposal-logical-assignment-operators": "7.8.3",
		"@babel/plugin-proposal-nullish-coalescing-operator": "7.8.3",
		"@babel/plugin-proposal-numeric-separator": "7.8.3",
		"@babel/plugin-proposal-optional-chaining": "7.9.0",
		"@babel/plugin-proposal-pipeline-operator": "7.8.3",
		"@babel/plugin-proposal-throw-expressions": "7.8.3",
		"@babel/plugin-syntax-bigint": "7.8.3",
		"@babel/plugin-syntax-dynamic-import": "7.8.3",
		"@babel/plugin-syntax-import-meta": "7.8.3",
		"@babel/plugin-transform-arrow-functions": "7.8.3",
		"@babel/plugin-transform-async-to-generator": "7.8.3",
		"@babel/plugin-transform-block-scoping": "7.8.3",
		"@babel/plugin-transform-classes": "7.9.5",
		"@babel/plugin-transform-runtime": "7.9.6",
		"@babel/preset-env": "7.9.6",
		"@babel/preset-flow": "7.9.0",
		"@babel/preset-react": "7.9.4",
		"babel-eslint": "10.1.0",
		"eslint": "6.8.0",
		"eslint-config-airbnb": "18.1.0",
		"eslint-plugin-import": "2.20.1",
		"eslint-plugin-jsx-a11y": "6.2.3",
		"eslint-plugin-react": "7.19.0",
		"eslint-plugin-react-hooks": "2.5.1",
		"flow": "0.2.3",
		"flow-bin": "0.123.0",
		"husky": "^4.2.3",
		"jaeger-client": "3.17.2",
		"jest": "25.5.4",
		"node-fetch": "2.6.0",
		"websocket": "1.0.31"
	},
	"dependencies": {
		"@babel/runtime": "7.8.3",
		"apollo-cache-inmemory": "1.6.5",
		"apollo-client": "2.6.8",
		"apollo-link": "1.2.13",
		"apollo-link-context": "1.0.19",
		"apollo-link-http": "1.5.16",
		"apollo-link-ws": "1.0.19",
		"apollo-utilities": "1.3.3",
		"dotenv": "8.2.0",
		"flow-typed": "^3.1.0",
		"graphql": "14.6.0",
		"graphql-tag": "2.10.3",
		"opentracing": "0.14.4",
		"subscriptions-transport-ws": "0.9.16"
	}
}<|MERGE_RESOLUTION|>--- conflicted
+++ resolved
@@ -1,10 +1,6 @@
 {
 	"name": "ton-client-js",
-<<<<<<< HEAD
-	"version": "0.23.1",
-=======
 	"version": "0.24.0",
->>>>>>> 4c29bb34
 	"description": "TON Client for Java Script",
 	"main": "index.js",
 	"scripts": {
