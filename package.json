{
	"name": "ton-client-js",
<<<<<<< HEAD
	"version": "0.23.0",
=======
	"version": "0.23.1",
	"binaries_version": "0.23.1",
>>>>>>> b5a8d5d7
	"description": "TON Client for Java Script",
	"main": "index.js",
	"scripts": {
		"babel": "npx babel src --out-dir dist --source-maps inline",
		"flow": "flow",
		"test": "jest --forceExit --detectOpenHandles --testTimeout=200000 --coverage --verbose",
		"test-ci": "jest --forceExit --detectOpenHandles --testTimeout=120000 --bail --runInBand --verbose",
		"test-cinet": "jest --forceExit --detectOpenHandles --testTimeout=300000 --bail --runInBand --verbose",
		"npm install": "npm install"
	},
	"keywords": [
		"TON",
		"Javascript",
		"API",
		"Client"
	],
	"author": "TON DEV SOLUTIONS LTD.",
	"license": "Apache-2.0",
	"licenses": [
		{
			"type": "Apache-2.0",
			"url": "http://www.apache.org/licenses/LICENSE-2.0"
		}
	],
	"repository": {
		"type": "git",
		"url": "https://github.com/tonlabs/ton-client-js.git"
	},
	"homepage": "https://ton.dev/node-se",
	"husky": {
		"hooks": {
			"pre-commit": "npm run babel && git add dist"
		}
	},
	"devDependencies": {
		"@babel/cli": "7.8.4",
		"@babel/core": "7.9.6",
		"@babel/plugin-proposal-class-properties": "7.8.3",
		"@babel/plugin-proposal-decorators": "7.8.3",
		"@babel/plugin-proposal-do-expressions": "7.8.3",
		"@babel/plugin-proposal-export-default-from": "7.8.3",
		"@babel/plugin-proposal-export-namespace-from": "7.8.3",
		"@babel/plugin-proposal-function-bind": "7.8.3",
		"@babel/plugin-proposal-function-sent": "7.8.3",
		"@babel/plugin-proposal-json-strings": "7.8.3",
		"@babel/plugin-proposal-logical-assignment-operators": "7.8.3",
		"@babel/plugin-proposal-nullish-coalescing-operator": "7.8.3",
		"@babel/plugin-proposal-numeric-separator": "7.8.3",
		"@babel/plugin-proposal-optional-chaining": "7.9.0",
		"@babel/plugin-proposal-pipeline-operator": "7.8.3",
		"@babel/plugin-proposal-throw-expressions": "7.8.3",
		"@babel/plugin-syntax-bigint": "7.8.3",
		"@babel/plugin-syntax-dynamic-import": "7.8.3",
		"@babel/plugin-syntax-import-meta": "7.8.3",
		"@babel/plugin-transform-arrow-functions": "7.8.3",
		"@babel/plugin-transform-async-to-generator": "7.8.3",
		"@babel/plugin-transform-block-scoping": "7.8.3",
		"@babel/plugin-transform-classes": "7.9.5",
		"@babel/plugin-transform-runtime": "7.9.6",
		"@babel/preset-env": "7.9.6",
		"@babel/preset-flow": "7.9.0",
		"@babel/preset-react": "7.9.4",
		"babel-eslint": "10.1.0",
		"eslint": "6.8.0",
		"eslint-config-airbnb": "18.1.0",
		"eslint-plugin-import": "2.20.1",
		"eslint-plugin-jsx-a11y": "6.2.3",
		"eslint-plugin-react": "7.19.0",
		"eslint-plugin-react-hooks": "2.5.1",
		"flow": "0.2.3",
		"flow-bin": "0.123.0",
		"husky": "^4.2.3",
		"jaeger-client": "3.17.2",
		"jest": "25.5.4",
		"node-fetch": "2.6.0",
		"websocket": "1.0.31"
	},
	"dependencies": {
		"@babel/runtime": "7.8.3",
		"apollo-cache-inmemory": "1.6.5",
		"apollo-client": "2.6.8",
		"apollo-link": "1.2.13",
		"apollo-link-context": "1.0.19",
		"apollo-link-http": "1.5.16",
		"apollo-link-ws": "1.0.19",
		"apollo-utilities": "1.3.3",
		"dotenv": "8.2.0",
		"flow-typed": "^3.1.0",
		"graphql": "14.6.0",
		"graphql-tag": "2.10.3",
		"opentracing": "0.14.4",
		"subscriptions-transport-ws": "0.9.16"
	}
}<|MERGE_RESOLUTION|>--- conflicted
+++ resolved
@@ -1,11 +1,6 @@
 {
 	"name": "ton-client-js",
-<<<<<<< HEAD
-	"version": "0.23.0",
-=======
 	"version": "0.23.1",
-	"binaries_version": "0.23.1",
->>>>>>> b5a8d5d7
 	"description": "TON Client for Java Script",
 	"main": "index.js",
 	"scripts": {
