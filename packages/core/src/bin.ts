import { TonClientError } from "./errors";
import { ClientConfig } from "./modules";

export type ResponseHandler = (params: any, responseType: number) => void;

export interface BinaryLibraryBase {
    createContext(configJson: string): Promise<string>,

    destroyContext(context: number): void,

}

export interface BinaryLibrary extends BinaryLibraryBase {
    setResponseHandler(
        handler?: (
            requestId: number,
            paramsJson: string,
            responseType: number,
            finished: boolean,
        ) => void,
    ): void,

    sendRequest(
        context: number,
        requestId: number,
        functionName: string,
        functionParamsJson: string,
    ): void,
}

export interface BinaryLibraryWithParams extends BinaryLibraryBase {
    setResponseParamsHandler(
        handler?: (
            requestId: number,
            params: any,
            responseType: number,
            finished: boolean,
        ) => void,
    ): void,

    sendRequestParams(
        context: number,
        requestId: number,
        functionName: string,
        functionParams: any,
    ): void,
}

export enum ResponseType {
    Success = 0,
    Error = 1,
    Nop = 2,
    AppRequest = 3,
    AppNotify = 4,
    Custom = 100,
}


export interface BinaryBridge {
    createContext(config: ClientConfig): Promise<number>;

    destroyContext(context: number): void;

    request<P, R>(
        context: number,
        functionName: string,
        functionParams: P,
        responseHandler?: ResponseHandler,
    ): Promise<R>;
}

let bridge: BinaryBridge | undefined = undefined;

export function getBridge(): BinaryBridge {
    if (!bridge) {
        throw new TonClientError(1, "TON Client binary bridge isn't set.");
    }
    return bridge;
}

export function useLibrary(loader: (() => Promise<BinaryLibrary | BinaryLibraryWithParams>) | BinaryBridge) {
    if ("createContext" in loader) {
        bridge = loader;
    } else {
        bridge = new CommonBinaryBridge(loader);
    }
}

class BinaryLibraryAdapter implements BinaryLibraryWithParams {
    constructor(private library: BinaryLibrary) {
    }

    setResponseParamsHandler(handler?: (requestId: number, params: any, responseType: number, finished: boolean) => void) {
        if (handler === undefined) {
            this.library.setResponseHandler(undefined);
        } else {
            this.library.setResponseHandler((
                requestId: number,
                paramsJson: string,
                responseType: number,
                finished: boolean,
                ) => handler(
                requestId,
                paramsJson !== "" ? JSON.parse(paramsJson) : undefined,
                responseType,
                finished),
            );
        }
    }

    sendRequestParams(context: number, requestId: number, functionName: string, functionParams: any) {
        const paramsJson = (functionParams === undefined) || (functionParams === null)
            ? ""
            : JSON.stringify(functionParams);
        this.library.sendRequest(context, requestId, functionName, paramsJson);
    }

    createContext(configJson: string): Promise<string> {
        return this.library.createContext(configJson);
    }

    destroyContext(context: number) {
        this.library.destroyContext(context);
    }
}

export class CommonBinaryBridge implements BinaryBridge {
    private loading: LoadingPromise[] | undefined = undefined;
    private loadError: Error | undefined = undefined;
    private library: BinaryLibraryWithParams | undefined = undefined;
    private requests = new Map<number, Request>();
    private nextRequestId: number = 1;
    private contextCount: number = 0;
    private responseHandlerAssigned = false;

    constructor(loader: () => Promise<BinaryLibrary | BinaryLibraryWithParams>) {
        this.loading = [];
        loader().then((library: BinaryLibrary | BinaryLibraryWithParams, error?: Error) => {
            const saveLoading = this.loading;
            this.loading = undefined;
            if (library) {
                let libraryWithParams = "setResponseParamsHandler" in library
                    ? library
                    : new BinaryLibraryAdapter(library);
                this.library = libraryWithParams;
                saveLoading?.forEach(x => x.resolve(libraryWithParams));
            } else {
                this.loadError = error ?? undefined;
                saveLoading?.forEach(x => x.reject(error));
            }
        });

    }

    private checkResponseHandler() {
        const mustBeAssigned = (this.contextCount > 0) || (this.requests.size > 0);
        if (this.responseHandlerAssigned !== mustBeAssigned) {
            if (mustBeAssigned) {
                this.library?.setResponseParamsHandler((
                    requestId: number,
                    params: any,
                    responseType: number,
                    finished: boolean,
                ) => this.handleLibraryResponse(requestId, params, responseType, finished));
            } else {
                this.library?.setResponseParamsHandler();
            }
            this.responseHandlerAssigned = mustBeAssigned;
        }
    }


    async createContext(config: ClientConfig): Promise<number> {
        const lib = this.library || await this.loadRequired();
        this.contextCount += 1;
        return CommonBinaryBridge.parseResult(await lib.createContext(JSON.stringify(config)));
    }

    destroyContext(context: number) {
        this.contextCount = Math.max(this.contextCount - 1, 0);
        this.checkResponseHandler();
        this.library?.destroyContext(context);
    }

    async request<P, R>(
        context: number,
        functionName: string,
        functionParams: P,
        responseHandler?: ResponseHandler,
    ): Promise<R> {
        const lib = this.library ?? await this.loadRequired();
        return new Promise((resolve, reject) => {
            const request: Request = {
                resolve,
                reject,
                responseHandler,
            };
            const requestId = this.generateRequestId();
            this.requests.set(requestId, request);
            this.checkResponseHandler();
<<<<<<< HEAD
            lib.sendRequestParams(context, requestId, functionName, functionParams);
=======
            const paramsJson = (functionParams === undefined) || (functionParams === null)
                ? ""
                : JSON.stringify(functionParams, (_, value) => 
                    typeof value === 'bigint'
                    ? (value < Number.MAX_SAFE_INTEGER && value > Number.MIN_SAFE_INTEGER
                        ? Number(value)
                        : value)
                    : value);
            lib.sendRequest(context, requestId, functionName, paramsJson);
>>>>>>> f377b627
        });
    }

    private loadRequired(): Promise<BinaryLibraryWithParams> {
        if (this.library !== undefined) {
            return Promise.resolve(this.library);
        }
        if (this.loadError !== undefined) {
            return Promise.reject(this.loadError);
        }
        if (this.loading === undefined) {
            return Promise.reject(new TonClientError(1, "TON Client binary library isn't set."));
        }
        return new Promise<BinaryLibraryWithParams>((resolve, reject) => {
            this.loading?.push({
                resolve,
                reject,
            });
        });
    }


    private generateRequestId(): number {
        const id = this.nextRequestId;
        do {
            this.nextRequestId += 1;
            if (this.nextRequestId >= Number.MAX_SAFE_INTEGER) {
                this.nextRequestId = 1;
            }
        } while (this.requests.has(this.nextRequestId));
        return id;
    }

    private handleLibraryResponse(
        requestId: number,
        params: any,
        responseType: number,
        finished: boolean,
    ) {
        const request = this.requests.get(requestId);
        if (!request) {
            return;
        }
        if (finished) {
            this.requests.delete(requestId);
            this.checkResponseHandler();
        }
        switch (responseType) {
        case ResponseType.Success:
            request.resolve(params);
            break;
        case ResponseType.Error:
            request.reject(params);
            break;
        default:
            const isAppObjectOrCustom = responseType === ResponseType.AppNotify
                || responseType === ResponseType.AppRequest
                || responseType >= ResponseType.Custom;
            if (isAppObjectOrCustom && request.responseHandler) {
                request.responseHandler(params, responseType);
            }
        }
    }


    private static parseResult(resultJson: string): any {
        const result: { result: any } | {
            error: {
                message: string,
                code: number,
                data?: any,
            }
        } = JSON.parse(resultJson);
        if ("error" in result) {
            throw new TonClientError(result.error.code, result.error.message, result.error.data);
        }
        return result.result;
    }

}

type Request = {
    resolve: (params: any) => void,
    reject: (error: any) => void,
    responseHandler?: ResponseHandler;
}

type LoadingPromise = {
    resolve: (library: BinaryLibraryWithParams) => void,
    reject: (error?: Error) => void,
}

<|MERGE_RESOLUTION|>--- conflicted
+++ resolved
@@ -95,15 +95,15 @@
             this.library.setResponseHandler(undefined);
         } else {
             this.library.setResponseHandler((
-                requestId: number,
-                paramsJson: string,
-                responseType: number,
-                finished: boolean,
+                    requestId: number,
+                    paramsJson: string,
+                    responseType: number,
+                    finished: boolean,
                 ) => handler(
-                requestId,
-                paramsJson !== "" ? JSON.parse(paramsJson) : undefined,
-                responseType,
-                finished),
+                    requestId,
+                    paramsJson !== "" ? JSON.parse(paramsJson) : undefined,
+                    responseType,
+                    finished),
             );
         }
     }
@@ -111,7 +111,12 @@
     sendRequestParams(context: number, requestId: number, functionName: string, functionParams: any) {
         const paramsJson = (functionParams === undefined) || (functionParams === null)
             ? ""
-            : JSON.stringify(functionParams);
+            : JSON.stringify(functionParams, (_, value) =>
+                typeof value === "bigint"
+                    ? (value < Number.MAX_SAFE_INTEGER && value > Number.MIN_SAFE_INTEGER
+                        ? Number(value)
+                        : value.toString())
+                    : value);
         this.library.sendRequest(context, requestId, functionName, paramsJson);
     }
 
@@ -198,19 +203,7 @@
             const requestId = this.generateRequestId();
             this.requests.set(requestId, request);
             this.checkResponseHandler();
-<<<<<<< HEAD
             lib.sendRequestParams(context, requestId, functionName, functionParams);
-=======
-            const paramsJson = (functionParams === undefined) || (functionParams === null)
-                ? ""
-                : JSON.stringify(functionParams, (_, value) => 
-                    typeof value === 'bigint'
-                    ? (value < Number.MAX_SAFE_INTEGER && value > Number.MIN_SAFE_INTEGER
-                        ? Number(value)
-                        : value)
-                    : value);
-            lib.sendRequest(context, requestId, functionName, paramsJson);
->>>>>>> f377b627
         });
     }
 
