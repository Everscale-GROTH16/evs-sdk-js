/*
 * Copyright 2018-2021 TON DEV SOLUTIONS LTD.
 *
 * Licensed under the SOFTWARE EVALUATION License (the "License"); you may not use
 * this file except in compliance with the License.  You may obtain a copy of the
 * License at:
 *
 * http://www.ton.dev/licenses
 *
 * Unless required by applicable law or agreed to in writing, software
 * distributed under the License is distributed on an "AS IS" BASIS,
 * WITHOUT WARRANTIES OR CONDITIONS OF ANY KIND, either express or implied.
 * See the License for the specific TON DEV software governing permissions and
 * limitations under the License.
 */

import { runner } from "../runner";
import { expect, test } from "../jest";

import {
    AppEncryptionBox,
    EncryptionBoxHandle,
    EncryptionBoxInfo,
} from "@tonclient/core";

function text2base64(text: string): string {
    return Buffer.from(text, "utf8").toString("base64");
}

// The "//-----" partitions are derived from TON-SDK/ton_client/src/crypto file structure

// ------------------------- math -------------------------

<<<<<<< HEAD
    async function testBuffer() {
        const nonce = Buffer.from((await client.crypto.generate_random_bytes({length: 24})).bytes, "base64").toString("hex");
        const decrypted = (await client.crypto.generate_random_bytes({
            length: 100000000, // 100 MB
            // @ts-ignore // TODO: response_binary_type: 'base64' | 'blob' | 'as_params'
            response_binary_type: 'blob'
        })).bytes;
        const encrypted = (await client.crypto.nacl_box({
            decrypted: decrypted,
            secret: ourKeys.secret,
            their_public: theirKeys.public,
            nonce,
        })).encrypted;
        const decrypted2 = (await client.crypto.nacl_box_open({
            encrypted,
            secret: theirKeys.secret,
            their_public: ourKeys.public,
            nonce,
        })).decrypted;

        if (typeof decrypted2 === 'string') {
            expect(decrypted2).toEqual(decrypted);
        } else {
            // Blob
            const hash = (await client.crypto.sha512({
                data: decrypted,
                // @ts-ignore // TODO: response_binary_type: 'base64' | 'blob' | 'as_params'
                response_binary_type: 'base64'
            })).hash;
            const hash2 = (await client.crypto.sha512({
                data: decrypted2,
                // @ts-ignore // TODO: response_binary_type: 'base64' | 'blob' | 'as_params'
                response_binary_type: 'base64'
            })).hash;
            expect(hash).toEqual(hash2);
        }
    }
=======
test("crypto: factorize", async () => {
    const crypto = runner.getClient().crypto;
>>>>>>> f377b627

    const result = await crypto.factorize({composite: "17ED48941A08F981"});

    expect(result.factors.length).toEqual(2);
    expect(result.factors[0]).toEqual("494C553B");
    expect(result.factors[1]).toEqual("53911073");
});

test("crypto: modular_power", async () => {
    const crypto = runner.getClient().crypto;

    const result = await crypto.modular_power({
        base: "0123456789ABCDEF",
        exponent: "0123",
        modulus: "01234567",
    });

    expect(result.modular_power).toEqual("63bfdf");
});

test("crypto: ton_crc16", async () => {
    const crypto = runner.getClient().crypto;

    const result = await crypto.ton_crc16({
        data: "RWFzdGVyIGVnZw==",
    });

    expect(result.crc).toEqual(4743);
});

test("crypto: generate_random_bytes", async () => {
    const crypto = runner.getClient().crypto;

    const result = await crypto.generate_random_bytes({length: 32});
    const result2 = await crypto.generate_random_bytes({length: 32});

    expect(result.bytes.length).toEqual(44);
    expect(result2.bytes.length).toEqual(44);
    expect(result).not.toEqual(result2);
});


// ------------------------- keys -------------------------

test("crypto: convert_public_key_to_ton_safe_format", async () => {
    const crypto = runner.getClient().crypto;
    
    const result = await crypto.convert_public_key_to_ton_safe_format({
        public_key: "5329c056c33e3a2a787bf2ae4c2afda87e4231898a5438e0cfd7a06dc4fac067",
    });

    expect(result.ton_public_key).toEqual("PuZTKcBWwz46Knh78q5MKv2ofkIxiYpUOODP16BtxPrAZ_ed");
});

test("crypto: generate_random_sign_keys", async () => {
    const crypto = runner.getClient().crypto;

    const result = await crypto.generate_random_sign_keys();
    const result2 = await crypto.generate_random_sign_keys();

    expect(result.public.length).toEqual(64);
    expect(result.secret.length).toEqual(64);
    expect(result.public).not.toEqual(result.secret);
    
    expect(result2.public.length).toEqual(64);
    expect(result2.secret.length).toEqual(64);
    expect(result2.public).not.toEqual(result2.secret);

    expect(result.public).not.toEqual(result2.public);
    expect(result.secret).not.toEqual(result2.secret);
});

test("crypto: sign", async () => {
    const crypto = runner.getClient().crypto;
    
    const result = await crypto.sign({
        keys: {
            public: "bb3e649a4675cdb579803820a97dcba9594f1a1aefa7cb2b4da844ca9d32d348",
            secret: "52ae9e942cda06326de0905dea4d2c9c2fc7674f3fbd96495a5e92d099fc2507",
        },
        unsigned: "RWFzdGVyIGVnZw==",
    });

    expect(result).toEqual({
        signed: "aTRQ4/TbSVcFHB096JpAxZOLwHjs3Sdf07gVVxPsV6csr/ChRoY48Ue9Z5eHzyRxwZZbHl6SYXwgTh0HI1HqB0Vhc3RlciBlZ2c=",
        signature: "693450e3f4db4957051c1d3de89a40c5938bc078ecdd275fd3b8155713ec57a72caff0a1468638f147bd679787cf2471c1965b1e5e92617c204e1d072351ea07",
    });
});

test("crypto: verify_signature", async () => {
    const crypto = runner.getClient().crypto;

    const result = await crypto.verify_signature({
        public: "bb3e649a4675cdb579803820a97dcba9594f1a1aefa7cb2b4da844ca9d32d348",
        signed: "aTRQ4/TbSVcFHB096JpAxZOLwHjs3Sdf07gVVxPsV6csr/ChRoY48Ue9Z5eHzyRxwZZbHl6SYXwgTh0HI1HqB0Vhc3RlciBlZ2c=",
    });

    expect(result.unsigned).toEqual("RWFzdGVyIGVnZw==");
});


// ------------------------- hash -------------------------

test("crypto: sha256", async () => {
    const crypto = runner.getClient().crypto;
    
    const result = await crypto.sha256({
        data: text2base64("Message to hash with sha 256"),
    });
    expect(result.hash).toEqual("16fd057308dd358d5a9b3ba2de766b2dfd5e308478fc1f7ba5988db2493852f5");

});

test("crypto: sha512", async () => {
    const crypto = runner.getClient().crypto;
    
    const result = await crypto.sha512({
        data: text2base64("Message to hash with sha 512"),
    });
    expect(result.hash)
        .toEqual(
            "2616a44e0da827f0244e93c2b0b914223737a6129bc938b8edf2780ac9482960baa9b7c7cdb11457c1cebd5ae77e295ed94577f32d4c963dc35482991442daa5");
});


// ------------------------- scrypt -------------------------

test("crypto: scrypt", async () => {
    const crypto = runner.getClient().crypto;

    let result = await crypto.scrypt({
        password: text2base64("Test Password"),
        salt: text2base64("Test Salt"),
        log_n: 10,
        r: 8,
        p: 16,
        dk_len: 64,
    });

    expect(result.key)
        .toEqual(
            "52e7fcf91356eca55fc5d52f16f5d777e3521f54e3c570c9bbb7df58fc15add73994e5db42be368de7ebed93c9d4f21f9be7cc453358d734b04a057d0ed3626d");

});


// ------------------------- nacl -------------------------

test("crypto: nacl_sign_keypair_from_secret_key", async () => {
    const crypto = runner.getClient().crypto;

    const result = await crypto.nacl_sign_keypair_from_secret_key({
        secret: "56b6a77093d6fdf14e593f36275d872d75de5b341942376b2a08759f3cbae78f",
    });

    expect(result).toEqual({
        public: "1869b7ef29d58026217e9cf163cbfbd0de889bdf1bf4daebf5433a312f5b8d6e",
        secret: "56b6a77093d6fdf14e593f36275d872d75de5b341942376b2a08759f3cbae78f1869b7ef29d58026217e9cf163cbfbd0de889bdf1bf4daebf5433a312f5b8d6e",
    });
});

test("crypto: nacl_sign", async () => {
    const crypto = runner.getClient().crypto;

    const result = await crypto.nacl_sign({
        unsigned: text2base64("Test Message"),
        secret: "56b6a77093d6fdf14e593f36275d872d75de5b341942376b2a08759f3cbae78f1869b7ef29d58026217e9cf163cbfbd0de889bdf1bf4daebf5433a312f5b8d6e",
    });

    expect(result.signed).toEqual("+wz+QO6l1slgZS5s65BNqKcu4vz24FCJz4NSAxef9lu0jFfs8x3PzSZRC+pn5k8+aJi3xYMA3BQzglQmjK3hA1Rlc3QgTWVzc2FnZQ==");
});

test("crypto: nacl_sign_open", async () => {
    const crypto = runner.getClient().crypto;

    const result = await crypto.nacl_sign_open({
        signed: "+wz+QO6l1slgZS5s65BNqKcu4vz24FCJz4NSAxef9lu0jFfs8x3PzSZRC+pn5k8+aJi3xYMA3BQzglQmjK3hA1Rlc3QgTWVzc2FnZQ==",
        public: "1869b7ef29d58026217e9cf163cbfbd0de889bdf1bf4daebf5433a312f5b8d6e",
    });
    
    expect(result.unsigned).toEqual(text2base64("Test Message"));
});

test("crypto: nacl_sign_detached", async () => {
    const crypto = runner.getClient().crypto;

    const sign = await crypto.nacl_sign_detached({
        unsigned: text2base64("Test Message"),
        secret: "56b6a77093d6fdf14e593f36275d872d75de5b341942376b2a08759f3cbae78f1869b7ef29d58026217e9cf163cbfbd0de889bdf1bf4daebf5433a312f5b8d6e",
    });

    expect(sign.signature)
        .toEqual(
            "fb0cfe40eea5d6c960652e6ceb904da8a72ee2fcf6e05089cf835203179ff65bb48c57ecf31dcfcd26510bea67e64f3e6898b7c58300dc14338254268cade103");
});

test("crypto: nacl_sign_detached_verify success", async () => {
    const crypto = runner.getClient().crypto;

    const result = await crypto.nacl_sign_detached_verify({
        public: "1869b7ef29d58026217e9cf163cbfbd0de889bdf1bf4daebf5433a312f5b8d6e",
        signature: "fb0cfe40eea5d6c960652e6ceb904da8a72ee2fcf6e05089cf835203179ff65bb48c57ecf31dcfcd26510bea67e64f3e6898b7c58300dc14338254268cade103",
        unsigned: text2base64("Test Message"),
    });

    expect(result.succeeded).toBeTruthy();
});

test("crypto: nacl_sign_detached_verify failure", async () => {
    const crypto = runner.getClient().crypto;

    const result = await crypto.nacl_sign_detached_verify({
        public: "2869b7ef29d58026217e9cf163cbfbd0de889bdf1bf4daebf5433a312f5b8d6e",
        signature: "fb0cfe40eea5d6c960652e6ceb904da8a72ee2fcf6e05089cf835203179ff65bb48c57ecf31dcfcd26510bea67e64f3e6898b7c58300dc14338254268cade103",
        unsigned: text2base64("Test Message")
    });

    expect(result.succeeded).toBeFalsy();
});

test("crypto: nacl_box_keypair", async () => {
    const crypto = runner.getClient().crypto;

    const result = await crypto.nacl_box_keypair();
    const result2 = await crypto.nacl_box_keypair();

    expect(result.public.length).toEqual(64);
    expect(result.secret.length).toEqual(64);
    expect(result.public)
        .toEqual(
            (await crypto.nacl_box_keypair_from_secret_key({ secret: result.secret })).public);
    
    expect(result2.public.length).toEqual(64);
    expect(result2.secret.length).toEqual(64);
    expect(result2.public)
        .toEqual(
            (await crypto.nacl_box_keypair_from_secret_key({ secret: result2.secret })).public);

    expect(result.public).not.toEqual(result2.public);
    expect(result.secret).not.toEqual(result2.secret);
});

test("crypto: nacl_box_keypair_from_secret_key", async () => {
    const crypto = runner.getClient().crypto;

    const result = await crypto.nacl_box_keypair_from_secret_key({ secret: "e207b5966fb2c5be1b71ed94ea813202706ab84253bdf4dc55232f82a1caf0d4" });
    
    expect(result).toEqual({
        public: "a53b003d3ffc1e159355cb37332d67fc235a7feb6381e36c803274074dc3933a",
        secret: "e207b5966fb2c5be1b71ed94ea813202706ab84253bdf4dc55232f82a1caf0d4",
    });
});

test("crypto: nacl_box", async () => {
    const crypto = runner.getClient().crypto;

    const encrypted1 = await crypto.nacl_box({
        decrypted: text2base64("Test Message"),
        nonce: "cd7f99924bf422544046e83595dd5803f17536f5c9a11746",
        their_public: "c4e2d9fe6a6baf8d1812b799856ef2a306291be7a7024837ad33a8530db79c6b",
        secret: "d9b9dc5033fb416134e5d2107fdbacab5aadb297cb82dbdcd137d663bac59f7f",
    });

    expect(encrypted1.encrypted).toEqual("li4XED4kx/pjQ2qdP0eR2d/K30uN94voNADxwA==");
});

test("crypto: nacl_box_open", async () => {
    const crypto = runner.getClient().crypto;

    const keysA = await crypto.nacl_box_keypair();
    const keysB = await crypto.nacl_box_keypair();

    const encrypted = await crypto.nacl_box({
        secret: keysA.secret,
        their_public: keysB.public,
        nonce: "cd7f99924bf422544046e83595dd5803f17536f5c9a11746",
        decrypted: "AQID",
    });

    const decryptedA = await crypto.nacl_box_open({
        secret: keysA.secret,
        their_public: keysB.public,
        nonce: "cd7f99924bf422544046e83595dd5803f17536f5c9a11746",
        encrypted: encrypted.encrypted,
    });

    const decryptedB = await crypto.nacl_box_open({
        secret: keysB.secret,
        their_public: keysA.public,
        nonce: "cd7f99924bf422544046e83595dd5803f17536f5c9a11746",
        encrypted: encrypted.encrypted,
    });

    expect(decryptedA.decrypted).toEqual("AQID");
    expect(decryptedB.decrypted).toEqual("AQID");
});

test("crypto: nacl_secret_box", async () => {
    const crypto = runner.getClient().crypto;
    
    const result = await crypto.nacl_secret_box({
        decrypted: text2base64("Test Message"),
        nonce: "2a33564717595ebe53d91a785b9e068aba625c8453a76e45",
        key: "8f68445b4e78c000fe4d6b7fc826879c1e63e3118379219a754ae66327764bd8",
    });

    expect(result.encrypted).toEqual("JL7ejKWe2KXmrsns41yfXoQF0t/C1Q8RGyzQ2A==");
});

test("crypto: nacl_secret_box_open", async () => {
    const crypto = runner.getClient().crypto;
    
    const result = await crypto.nacl_box_open({
        encrypted: "li4XED4kx/pjQ2qdP0eR2d/K30uN94voNADxwA==",
        nonce: "cd7f99924bf422544046e83595dd5803f17536f5c9a11746",
        their_public: "c4e2d9fe6a6baf8d1812b799856ef2a306291be7a7024837ad33a8530db79c6b",
        secret: "d9b9dc5033fb416134e5d2107fdbacab5aadb297cb82dbdcd137d663bac59f7f",
    });

    expect(result.decrypted).toEqual(text2base64("Test Message"));
});

test("crypto: nacl_secret_box and nacl_secret_box_open with ' and \" and : {} in the text", async () => {
    const crypto = runner.getClient().crypto;
    
    const box = await crypto.nacl_secret_box({
        decrypted: text2base64("Text with ' and \" and : {}"),
        nonce: "2a33564717595ebe53d91a785b9e068aba625c8453a76e45",
        key: "8f68445b4e78c000fe4d6b7fc826879c1e63e3118379219a754ae66327764bd8",
    });
    const result = await crypto.nacl_secret_box_open({
        encrypted: box.encrypted,
        nonce: "2a33564717595ebe53d91a785b9e068aba625c8453a76e45",
        key: "8f68445b4e78c000fe4d6b7fc826879c1e63e3118379219a754ae66327764bd8",
    });

    expect(result.decrypted).toEqual("VGV4dCB3aXRoICcgYW5kICIgYW5kIDoge30=");
    expect(result.decrypted).toEqual(text2base64("Text with ' and \" and : {}"));
});


// ------------------------- mnemonic -------------------------

test("crypto: mnemonic_words", async () => {
    const crypto = runner.getClient().crypto;
    
    const result = await crypto.mnemonic_words({});

    expect(result.words.split(" ").length).toEqual(2048);
    expect(result.words)
        .toEqual(
            "abandon ability able about above absent absorb abstract absurd abuse access accident account accuse achieve acid acoustic acquire across " +
            "act action actor actress actual adapt add addict address adjust admit adult advance advice aerobic affair afford afraid again age agent " +
            "agree ahead aim air airport aisle alarm album alcohol alert alien all alley allow almost alone alpha already also alter always amateur " +
            "amazing among amount amused analyst anchor ancient anger angle angry animal ankle announce annual another answer antenna antique anxiety " +
            "any apart apology appear apple approve april arch arctic area arena argue arm armed armor army around arrange arrest arrive arrow art " +
            "artefact artist artwork ask aspect assault asset assist assume asthma athlete atom attack attend attitude attract auction audit august " +
            "aunt author auto autumn average avocado avoid awake aware away awesome awful awkward axis baby bachelor bacon badge bag balance balcony " +
            "ball bamboo banana banner bar barely bargain barrel base basic basket battle beach bean beauty because become beef before begin behave " +
            "behind believe below belt bench benefit best betray better between beyond bicycle bid bike bind biology bird birth bitter black blade " +
            "blame blanket blast bleak bless blind blood blossom blouse blue blur blush board boat body boil bomb bone bonus book boost border boring " +
            "borrow boss bottom bounce box boy bracket brain brand brass brave bread breeze brick bridge brief bright bring brisk broccoli broken " + 
            "bronze broom brother brown brush bubble buddy budget buffalo build bulb bulk bullet bundle bunker burden burger burst bus business busy " +
            "butter buyer buzz cabbage cabin cable cactus cage cake call calm camera camp can canal cancel candy cannon canoe canvas canyon capable " +
            "capital captain car carbon card cargo carpet carry cart case cash casino castle casual cat catalog catch category cattle caught cause " + 
            "caution cave ceiling celery cement census century cereal certain chair chalk champion change chaos chapter charge chase chat cheap check " +
            "cheese chef cherry chest chicken chief child chimney choice choose chronic chuckle chunk churn cigar cinnamon circle citizen city civil " +
            "claim clap clarify claw clay clean clerk clever click client cliff climb clinic clip clock clog close cloth cloud clown club clump " +
            "cluster clutch coach coast coconut code coffee coil coin collect color column combine come comfort comic common company concert conduct " + 
            "confirm congress connect consider control convince cook cool copper copy coral core corn correct cost cotton couch country couple course " +
            "cousin cover coyote crack cradle craft cram crane crash crater crawl crazy cream credit creek crew cricket crime crisp critic crop cross " +
            "crouch crowd crucial cruel cruise crumble crunch crush cry crystal cube culture cup cupboard curious current curtain curve cushion " +
            "custom cute cycle dad damage damp dance danger daring dash daughter dawn day deal debate debris decade december decide decline decorate " +
            "decrease deer defense define defy degree delay deliver demand demise denial dentist deny depart depend deposit depth deputy derive " +
            "describe desert design desk despair destroy detail detect develop device devote diagram dial diamond diary dice diesel diet differ " +
            "digital dignity dilemma dinner dinosaur direct dirt disagree discover disease dish dismiss disorder display distance divert divide " +
            "divorce dizzy doctor document dog doll dolphin domain donate donkey donor door dose double dove draft dragon drama drastic draw dream " +
            "dress drift drill drink drip drive drop drum dry duck dumb dune during dust dutch duty dwarf dynamic eager eagle early earn earth easily " +
            "east easy echo ecology economy edge edit educate effort egg eight either elbow elder electric elegant element elephant elevator elite " +
            "else embark embody embrace emerge emotion employ empower empty enable enact end endless endorse enemy energy enforce engage engine " +
            "enhance enjoy enlist enough enrich enroll ensure enter entire entry envelope episode equal equip era erase erode erosion error erupt " +
            "escape essay essence estate eternal ethics evidence evil evoke evolve exact example excess exchange excite exclude excuse execute " +
            "exercise exhaust exhibit exile exist exit exotic expand expect expire explain expose express extend extra eye eyebrow fabric face " +
            "faculty fade faint faith fall false fame family famous fan fancy fantasy farm fashion fat fatal father fatigue fault favorite feature " +
            "february federal fee feed feel female fence festival fetch fever few fiber fiction field figure file film filter final find fine finger " +
            "finish fire firm first fiscal fish fit fitness fix flag flame flash flat flavor flee flight flip float flock floor flower fluid flush " +
            "fly foam focus fog foil fold follow food foot force forest forget fork fortune forum forward fossil foster found fox fragile frame " +
            "frequent fresh friend fringe frog front frost frown frozen fruit fuel fun funny furnace fury future gadget gain galaxy gallery game gap " +
            "garage garbage garden garlic garment gas gasp gate gather gauge gaze general genius genre gentle genuine gesture ghost giant gift giggle " +
            "ginger giraffe girl give glad glance glare glass glide glimpse globe gloom glory glove glow glue goat goddess gold good goose gorilla " +
            "gospel gossip govern gown grab grace grain grant grape grass gravity great green grid grief grit grocery group grow grunt guard guess " +
            "guide guilt guitar gun gym habit hair half hammer hamster hand happy harbor hard harsh harvest hat have hawk hazard head health heart " +
            "heavy hedgehog height hello helmet help hen hero hidden high hill hint hip hire history hobby hockey hold hole holiday hollow home honey " +
            "hood hope horn horror horse hospital host hotel hour hover hub huge human humble humor hundred hungry hunt hurdle hurry hurt husband " +
            "hybrid ice icon idea identify idle ignore ill illegal illness image imitate immense immune impact impose improve impulse inch include " +
            "income increase index indicate indoor industry infant inflict inform inhale inherit initial inject injury inmate inner innocent input " +
            "inquiry insane insect inside inspire install intact interest into invest invite involve iron island isolate issue item ivory jacket " +
            "jaguar jar jazz jealous jeans jelly jewel job join joke journey joy judge juice jump jungle junior junk just kangaroo keen keep ketchup " +
            "key kick kid kidney kind kingdom kiss kit kitchen kite kitten kiwi knee knife knock know lab label labor ladder lady lake lamp language " +
            "laptop large later latin laugh laundry lava law lawn lawsuit layer lazy leader leaf learn leave lecture left leg legal legend leisure " +
            "lemon lend length lens leopard lesson letter level liar liberty library license life lift light like limb limit link lion liquid list " +
            "little live lizard load loan lobster local lock logic lonely long loop lottery loud lounge love loyal lucky luggage lumber lunar lunch " +
            "luxury lyrics machine mad magic magnet maid mail main major make mammal man manage mandate mango mansion manual maple marble march " +
            "margin marine market marriage mask mass master match material math matrix matter maximum maze meadow mean measure meat mechanic medal " +
            "media melody melt member memory mention menu mercy merge merit merry mesh message metal method middle midnight milk million mimic mind " +
            "minimum minor minute miracle mirror misery miss mistake mix mixed mixture mobile model modify mom moment monitor monkey monster month " +
            "moon moral more morning mosquito mother motion motor mountain mouse move movie much muffin mule multiply muscle museum mushroom music " +
            "must mutual myself mystery myth naive name napkin narrow nasty nation nature near neck need negative neglect neither nephew nerve nest " +
            "net network neutral never news next nice night noble noise nominee noodle normal north nose notable note nothing notice novel now " +
            "nuclear number nurse nut oak obey object oblige obscure observe obtain obvious occur ocean october odor off offer office often oil okay " +
            "old olive olympic omit once one onion online only open opera opinion oppose option orange orbit orchard order ordinary organ orient " +
            "original orphan ostrich other outdoor outer output outside oval oven over own owner oxygen oyster ozone pact paddle page pair palace " +
            "palm panda panel panic panther paper parade parent park parrot party pass patch path patient patrol pattern pause pave payment peace " +
            "peanut pear peasant pelican pen penalty pencil people pepper perfect permit person pet phone photo phrase physical piano picnic picture " +
            "piece pig pigeon pill pilot pink pioneer pipe pistol pitch pizza place planet plastic plate play please pledge pluck plug plunge poem " +
            "poet point polar pole police pond pony pool popular portion position possible post potato pottery poverty powder power practice praise " +
            "predict prefer prepare present pretty prevent price pride primary print priority prison private prize problem process produce profit " +
            "program project promote proof property prosper protect proud provide public pudding pull pulp pulse pumpkin punch pupil puppy purchase " +
            "purity purpose purse push put puzzle pyramid quality quantum quarter question quick quit quiz quote rabbit raccoon race rack radar radio " +
            "rail rain raise rally ramp ranch random range rapid rare rate rather raven raw razor ready real reason rebel rebuild recall receive " +
            "recipe record recycle reduce reflect reform refuse region regret regular reject relax release relief rely remain remember remind remove " +
            "render renew rent reopen repair repeat replace report require rescue resemble resist resource response result retire retreat return " +
            "reunion reveal review reward rhythm rib ribbon rice rich ride ridge rifle right rigid ring riot ripple risk ritual rival river road " +
            "roast robot robust rocket romance roof rookie room rose rotate rough round route royal rubber rude rug rule run runway rural sad saddle " +
            "sadness safe sail salad salmon salon salt salute same sample sand satisfy satoshi sauce sausage save say scale scan scare scatter scene " +
            "scheme school science scissors scorpion scout scrap screen script scrub sea search season seat second secret section security seed seek " +
            "segment select sell seminar senior sense sentence series service session settle setup seven shadow shaft shallow share shed shell " +
            "sheriff shield shift shine ship shiver shock shoe shoot shop short shoulder shove shrimp shrug shuffle shy sibling sick side siege sight " +
            "sign silent silk silly silver similar simple since sing siren sister situate six size skate sketch ski skill skin skirt skull slab slam " +
            "sleep slender slice slide slight slim slogan slot slow slush small smart smile smoke smooth snack snake snap sniff snow soap soccer " +
            "social sock soda soft solar soldier solid solution solve someone song soon sorry sort soul sound soup source south space spare spatial " +
            "spawn speak special speed spell spend sphere spice spider spike spin spirit split spoil sponsor spoon sport spot spray spread spring spy " +
            "square squeeze squirrel stable stadium staff stage stairs stamp stand start state stay steak steel stem step stereo stick still sting " +
            "stock stomach stone stool story stove strategy street strike strong struggle student stuff stumble style subject submit subway success " +
            "such sudden suffer sugar suggest suit summer sun sunny sunset super supply supreme sure surface surge surprise surround survey suspect " +
            "sustain swallow swamp swap swarm swear sweet swift swim swing switch sword symbol symptom syrup system table tackle tag tail talent talk " +
            "tank tape target task taste tattoo taxi teach team tell ten tenant tennis tent term test text thank that theme then theory there they " +
            "thing this thought three thrive throw thumb thunder ticket tide tiger tilt timber time tiny tip tired tissue title toast tobacco today " +
            "toddler toe together toilet token tomato tomorrow tone tongue tonight tool tooth top topic topple torch tornado tortoise toss total " +
            "tourist toward tower town toy track trade traffic tragic train transfer trap trash travel tray treat tree trend trial tribe trick " +
            "trigger trim trip trophy trouble truck true truly trumpet trust truth try tube tuition tumble tuna tunnel turkey turn turtle twelve " +
            "twenty twice twin twist two type typical ugly umbrella unable unaware uncle uncover under undo unfair unfold unhappy uniform unique unit " +
            "universe unknown unlock until unusual unveil update upgrade uphold upon upper upset urban urge usage use used useful useless usual " +
            "utility vacant vacuum vague valid valley valve van vanish vapor various vast vault vehicle velvet vendor venture venue verb verify " +
            "version very vessel veteran viable vibrant vicious victory video view village vintage violin virtual virus visa visit visual vital vivid " +
            "vocal voice void volcano volume vote voyage wage wagon wait walk wall walnut want warfare warm warrior wash wasp waste water wave way " +
            "wealth weapon wear weasel weather web wedding weekend weird welcome west wet whale what wheat wheel when where whip whisper wide width " +
            "wife wild will win window wine wing wink winner winter wire wisdom wise wish witness wolf woman wonder wood wool word work world worry " +
            "worth wrap wreck wrestle wrist write wrong yard year yellow you young youth zebra zero zone zoo");
});

const mnemonicWordCount = [12, 15, 18, 21, 24];
const mnemonicDictionary = [0, 1, 2, 3, 4, 5, 6, 7, 8];

test("crypto: mnemonic_from_random", async () => {
    const crypto = runner.getClient().crypto;
    
    let phrase = await crypto.mnemonic_from_random({});
    expect(phrase.phrase.split(" ").length).toEqual(12);

    for (const dictionary of mnemonicDictionary) {
        for (const word_count of mnemonicWordCount) {
            expect((await crypto.mnemonic_from_random({
                dictionary,
                word_count,
            })).phrase.split(" ").length).toEqual(word_count);
        }
    }
});

test("crypto: mnemonic_from_entropy", async () => {
    const crypto = runner.getClient().crypto;
    
    const result = await crypto.mnemonic_from_entropy({
        entropy: "00112233445566778899AABBCCDDEEFF",
        dictionary: 1,
        word_count: 12,
    });

    expect(result.phrase)
        .toEqual("abandon math mimic master filter design carbon crystal rookie group knife young");
});

test("crypto: mnemonic_verify", async () => {
    const crypto = runner.getClient().crypto;
    
    for (const dictionary of mnemonicDictionary) {
        for (const word_count of mnemonicWordCount) {
            expect((await crypto.mnemonic_verify({
                dictionary,
                word_count,
                phrase: (await crypto.mnemonic_from_random({
                    dictionary,
                    word_count,
                })).phrase,
            })).valid).toBeTruthy();
        }
    }

    expect((await crypto.mnemonic_verify({ phrase: "one two" })).valid).toBeFalsy();
});

test("crypto: mnemonic_derive_sign_keys", async () => {
    const crypto = runner.getClient().crypto;
    
    const keys = await crypto.mnemonic_derive_sign_keys({
        phrase: "unit follow zone decline glare flower crisp vocal adapt magic much mesh cherry teach mechanic rain float vicious solution assume hedgehog rail sort chuckle",
        dictionary: 0,
        word_count: 24,
    });

    expect(keys).toEqual({
        public: "13bc2b9ffff617869fb88efdd35d31cbd222bae489b0c46d111ab61cd6c3f71f",
        secret: "a32820391c3fc73ad9d145f9b269f7d93c93dd91ec70f1930b616e63db0ae7ff"
    });
});

test("crypto: entropy->mnemonic->ton_public_key test", async () => {
    const crypto = runner.getClient().crypto;
    
    const entropy = "2199ebe996f14d9e4e2595113ad1e627";
    const phrase = await crypto.mnemonic_from_entropy({ entropy });
    const public2 = (await crypto.mnemonic_derive_sign_keys({ phrase: phrase.phrase })).public;
    const ton_public = await crypto.convert_public_key_to_ton_safe_format({ public_key: public2 });
    
    expect(ton_public.ton_public_key).toEqual("PuZdw_KyXIzo8IksTrERN3_WoAoYTyK7OvM-yaLk711sUIB3");
});


// ------------------------- hdkey -------------------------

test("crypto: hdkey_xprv_from_mnemonic", async () => {
    const crypto = runner.getClient().crypto;
    
    const result = await crypto.hdkey_xprv_from_mnemonic({
        dictionary: 1,
        word_count: 12,
        phrase: "abuse boss fly battle rubber wasp afraid hamster guide essence vibrant tattoo",
    });

    expect(result.xprv)
        .toEqual(
            "xprv9s21ZrQH143K25JhKqEwvJW7QAiVvkmi4WRenBZanA6kxHKtKAQQKwZG65kCyW5jWJ8NY9e3GkRoistUjjcpHNsGBUv94istDPXvqGNuWpC");
});

test("crypto: hdkey_secret_from_xprv", async () => {
    const crypto = runner.getClient().crypto;
    
    const result = await crypto.hdkey_secret_from_xprv({
        xprv: "xprv9s21ZrQH143K25JhKqEwvJW7QAiVvkmi4WRenBZanA6kxHKtKAQQKwZG65kCyW5jWJ8NY9e3GkRoistUjjcpHNsGBUv94istDPXvqGNuWpC",
    });

    expect(result.secret).toEqual("0c91e53128fa4d67589d63a6c44049c1068ec28a63069a55ca3de30c57f8b365");
});

test("crypto: hdkey_public_from_xprv", async () => {
    const crypto = runner.getClient().crypto;
    
    const result = await crypto.hdkey_public_from_xprv({
        xprv: "xprv9s21ZrQH143K25JhKqEwvJW7QAiVvkmi4WRenBZanA6kxHKtKAQQKwZG65kCyW5jWJ8NY9e3GkRoistUjjcpHNsGBUv94istDPXvqGNuWpC",
    });

    expect(result.public).toEqual("7b70008d0c40992283d488b1046739cf827afeabf647a5f07c4ad1e7e45a6f89");
});


test("crypto: hdkey_derive_from_xprv", async () => {
    const crypto = runner.getClient().crypto;
    
    const result = await crypto.hdkey_derive_from_xprv({
        xprv: "xprv9s21ZrQH143K25JhKqEwvJW7QAiVvkmi4WRenBZanA6kxHKtKAQQKwZG65kCyW5jWJ8NY9e3GkRoistUjjcpHNsGBUv94istDPXvqGNuWpC",
        child_index: 0,
        hardened: false,
    });

    expect(result.xprv)
        .toEqual(
            "xprv9uZwtSeoKf1swgAkVVCEUmC2at6t7MCJoHnBbn1MWJZyxQ4cySkVXPyNh7zjf9VjsP4vEHDDD2a6R35cHubg4WpzXRzniYiy8aJh1gNnBKv");

    expect((await crypto.hdkey_secret_from_xprv({xprv: result.xprv})).secret)
        .toEqual("518afc6489b61d4b738ee9ad9092815fa014ffa6e9a280fa17f84d95f31adb91");
    expect((await crypto.hdkey_public_from_xprv({xprv: result.xprv})).public)
        .toEqual("b45e1297a5e767341a6eaaac9e20f8ccd7556a0106298316f1272e461b6fbe98");

});

test("crypto: hdkey_derive_from_xprv_path", async () => {
    const crypto = runner.getClient().crypto;
    
    const result = await crypto.hdkey_derive_from_xprv_path({
        xprv: "xprv9s21ZrQH143K25JhKqEwvJW7QAiVvkmi4WRenBZanA6kxHKtKAQQKwZG65kCyW5jWJ8NY9e3GkRoistUjjcpHNsGBUv94istDPXvqGNuWpC",
        path: "m/44'/60'/0'/0'",
    });

    expect(result.xprv)
        .toEqual(
            "xprvA1KNMo63UcGjmDF1bX39Cw2BXGUwrwMjeD5qvQ3tA3qS3mZQkGtpf4DHq8FDLKAvAjXsYGLHDP2dVzLu9ycta8PXLuSYib2T3vzLf3brVgZ");
    
    expect((await crypto.hdkey_secret_from_xprv({xprv: result.xprv})).secret)
        .toEqual("1c566ade41169763b155761406d3cef08b29b31cf8014f51be08c0cb4e67c5e1");
    expect((await crypto.hdkey_public_from_xprv({xprv: result.xprv})).public)
        .toEqual("302a832bad9e5c9906422a82c28b39ae465dcd60178480f7309e183ee34b5e83");

});


// ------------------------- encryption -------------------------

test("crypto: chacha20", async () => {
    const crypto = runner.getClient().crypto;
    const params = {
        key: "01".repeat(32),
        nonce: "ff".repeat(12),
        data: text2base64("Message"),
    };

    const encrypted = await crypto.chacha20(params);
    const decrypted = await crypto.chacha20({ ...params, data: encrypted.data });

    expect(encrypted.data).toEqual("w5QOGsJodQ==");
    expect(decrypted.data).toEqual(text2base64("Message"));
});


// ------------------------- boxes -------------------------

test("crypto: signing_box default", async () => {
    const crypto = runner.getClient().crypto;
    const keys = {
        public: "0335e912a6dc50b5727d332aa389d2aeff86c7b7ae5b6483bb0e425f41ee42c0",
        secret: "6d33449a8b5aeff942789ea69574e8254a52688a3f570590933177b8cbe2b82c",
    };

    const signing_box = await crypto.get_signing_box(keys);

    const getPublicKeyResult = await crypto.signing_box_get_public_key(signing_box);
    expect(getPublicKeyResult.pubkey).toEqual(keys.public);

    const signResult = await crypto.signing_box_sign({ signing_box: signing_box.handle, unsigned: "" });
    expect(signResult.signature)
        .toEqual(
            "b254a6c54f48790b039bb5621950a11ca9cfc681d685ed019e6826fdbea3ad21c0e92f667d8270b2ba27fcb5fb57991a2c3bb9ced69fc6893aa1e22bd694fa0c");
});

test("crypto: signing_box custom", async () => {
    const crypto = runner.getClient().crypto;
    const keys = {
        public: "0335e912a6dc50b5727d332aa389d2aeff86c7b7ae5b6483bb0e425f41ee42c0",
        secret: "6d33449a8b5aeff942789ea69574e8254a52688a3f570590933177b8cbe2b82c",
    };

    const signing_box = await crypto.register_signing_box({
        get_public_key: () => Promise.resolve({ public_key: keys.public }),
        sign: async (params) => await crypto.sign({ keys, unsigned: params.unsigned }),
    });

    const getPublicKeyResult = await crypto.signing_box_get_public_key(signing_box);
    expect(getPublicKeyResult.pubkey).toEqual(keys.public);

    const signResult = await crypto.signing_box_sign({ signing_box: signing_box.handle, unsigned: text2base64("abc") });
    expect(signResult.signature).toEqual((await crypto.sign({keys, unsigned: text2base64("abc") })).signature);
});

test("crypto: external encryption box (register_encryption_box, encryption_box_get_info, encryption_box_encrypt, encryption_box_decrypt)", async () => {
    const crypto = runner.getClient().crypto;

    const encryption_box: AppEncryptionBox = {
        get_info: async () => {
            return {
                info: {
                    algorithm: "duplicator",
                }
            };
        },
        encrypt: async (params) => {
            return {
                data: params.data + params.data,
            };
        },
        decrypt: async (params) => {
            return {
                data: params.data.substr(0, params.data.length / 2),
            }
        }
    };

    const handle: EncryptionBoxHandle = (await crypto.register_encryption_box(encryption_box)).handle;

    const info: EncryptionBoxInfo = (await crypto.encryption_box_get_info({
        encryption_box: handle,
    })).info;

    expect(info.algorithm).toEqual("duplicator");

    const encrypted: string = (await crypto.encryption_box_encrypt({
        encryption_box: handle,
        data: "12345",
    })).data;

    expect(encrypted).toEqual("1234512345");

    const decrypted: string = (await crypto.encryption_box_decrypt({
        encryption_box: handle,
        data: encrypted,
    })).data;

    expect(decrypted).toEqual("12345");
});

// ------------------------- ---- -------------------------

// Intentionally disabled (was created for react-native, shouldn't go to the master branch)
test.skip("crypto: encrypt large blocks", async () => {
    const client = runner.getClient();
    const ourKeys = await client.crypto.nacl_box_keypair();
    const theirKeys = await client.crypto.nacl_box_keypair();

    async function testBuffer() {
        const nonce = Buffer.from((await client.crypto.generate_random_bytes({length: 24})).bytes, "base64").toString("hex");
        const decrypted = (await client.crypto.generate_random_bytes({length: 100000000})).bytes;
        const encrypted = (await client.crypto.nacl_box({
            decrypted: decrypted,
            secret: ourKeys.secret,
            their_public: theirKeys.public,
            nonce,
        })).encrypted;
        const decrypted2 = (await client.crypto.nacl_box_open({
            encrypted,
            secret: theirKeys.secret,
            their_public: ourKeys.public,
            nonce,
        })).decrypted;
        expect(decrypted2).toEqual(decrypted);
    }

    await Promise.all([0, 1, 2, 3, 4, 5, 6, 7, 8, 9].map(_ => testBuffer()));
});<|MERGE_RESOLUTION|>--- conflicted
+++ resolved
@@ -29,9 +29,11 @@
 
 // The "//-----" partitions are derived from TON-SDK/ton_client/src/crypto file structure
 
-// ------------------------- math -------------------------
-
-<<<<<<< HEAD
+test("crypto - encrypt large blocks", async () => {
+    const client = runner.getClient();
+    const ourKeys = await client.crypto.nacl_box_keypair();
+    const theirKeys = await client.crypto.nacl_box_keypair();
+
     async function testBuffer() {
         const nonce = Buffer.from((await client.crypto.generate_random_bytes({length: 24})).bytes, "base64").toString("hex");
         const decrypted = (await client.crypto.generate_random_bytes({
@@ -69,10 +71,12 @@
             expect(hash).toEqual(hash2);
         }
     }
-=======
+
+    await Promise.all([0, 1, 2, 3, 4, 5, 6, 7, 8, 9].map(_ => testBuffer()));
+});
+
 test("crypto: factorize", async () => {
     const crypto = runner.getClient().crypto;
->>>>>>> f377b627
 
     const result = await crypto.factorize({composite: "17ED48941A08F981"});
 
@@ -119,7 +123,7 @@
 
 test("crypto: convert_public_key_to_ton_safe_format", async () => {
     const crypto = runner.getClient().crypto;
-    
+
     const result = await crypto.convert_public_key_to_ton_safe_format({
         public_key: "5329c056c33e3a2a787bf2ae4c2afda87e4231898a5438e0cfd7a06dc4fac067",
     });
@@ -136,7 +140,7 @@
     expect(result.public.length).toEqual(64);
     expect(result.secret.length).toEqual(64);
     expect(result.public).not.toEqual(result.secret);
-    
+
     expect(result2.public.length).toEqual(64);
     expect(result2.secret.length).toEqual(64);
     expect(result2.public).not.toEqual(result2.secret);
@@ -147,7 +151,7 @@
 
 test("crypto: sign", async () => {
     const crypto = runner.getClient().crypto;
-    
+
     const result = await crypto.sign({
         keys: {
             public: "bb3e649a4675cdb579803820a97dcba9594f1a1aefa7cb2b4da844ca9d32d348",
@@ -178,7 +182,7 @@
 
 test("crypto: sha256", async () => {
     const crypto = runner.getClient().crypto;
-    
+
     const result = await crypto.sha256({
         data: text2base64("Message to hash with sha 256"),
     });
@@ -188,7 +192,7 @@
 
 test("crypto: sha512", async () => {
     const crypto = runner.getClient().crypto;
-    
+
     const result = await crypto.sha512({
         data: text2base64("Message to hash with sha 512"),
     });
@@ -252,7 +256,7 @@
         signed: "+wz+QO6l1slgZS5s65BNqKcu4vz24FCJz4NSAxef9lu0jFfs8x3PzSZRC+pn5k8+aJi3xYMA3BQzglQmjK3hA1Rlc3QgTWVzc2FnZQ==",
         public: "1869b7ef29d58026217e9cf163cbfbd0de889bdf1bf4daebf5433a312f5b8d6e",
     });
-    
+
     expect(result.unsigned).toEqual(text2base64("Test Message"));
 });
 
@@ -304,7 +308,7 @@
     expect(result.public)
         .toEqual(
             (await crypto.nacl_box_keypair_from_secret_key({ secret: result.secret })).public);
-    
+
     expect(result2.public.length).toEqual(64);
     expect(result2.secret.length).toEqual(64);
     expect(result2.public)
@@ -319,7 +323,7 @@
     const crypto = runner.getClient().crypto;
 
     const result = await crypto.nacl_box_keypair_from_secret_key({ secret: "e207b5966fb2c5be1b71ed94ea813202706ab84253bdf4dc55232f82a1caf0d4" });
-    
+
     expect(result).toEqual({
         public: "a53b003d3ffc1e159355cb37332d67fc235a7feb6381e36c803274074dc3933a",
         secret: "e207b5966fb2c5be1b71ed94ea813202706ab84253bdf4dc55232f82a1caf0d4",
@@ -372,7 +376,7 @@
 
 test("crypto: nacl_secret_box", async () => {
     const crypto = runner.getClient().crypto;
-    
+
     const result = await crypto.nacl_secret_box({
         decrypted: text2base64("Test Message"),
         nonce: "2a33564717595ebe53d91a785b9e068aba625c8453a76e45",
@@ -384,7 +388,7 @@
 
 test("crypto: nacl_secret_box_open", async () => {
     const crypto = runner.getClient().crypto;
-    
+
     const result = await crypto.nacl_box_open({
         encrypted: "li4XED4kx/pjQ2qdP0eR2d/K30uN94voNADxwA==",
         nonce: "cd7f99924bf422544046e83595dd5803f17536f5c9a11746",
@@ -397,7 +401,7 @@
 
 test("crypto: nacl_secret_box and nacl_secret_box_open with ' and \" and : {} in the text", async () => {
     const crypto = runner.getClient().crypto;
-    
+
     const box = await crypto.nacl_secret_box({
         decrypted: text2base64("Text with ' and \" and : {}"),
         nonce: "2a33564717595ebe53d91a785b9e068aba625c8453a76e45",
@@ -418,7 +422,7 @@
 
 test("crypto: mnemonic_words", async () => {
     const crypto = runner.getClient().crypto;
-    
+
     const result = await crypto.mnemonic_words({});
 
     expect(result.words.split(" ").length).toEqual(2048);
@@ -434,14 +438,14 @@
             "ball bamboo banana banner bar barely bargain barrel base basic basket battle beach bean beauty because become beef before begin behave " +
             "behind believe below belt bench benefit best betray better between beyond bicycle bid bike bind biology bird birth bitter black blade " +
             "blame blanket blast bleak bless blind blood blossom blouse blue blur blush board boat body boil bomb bone bonus book boost border boring " +
-            "borrow boss bottom bounce box boy bracket brain brand brass brave bread breeze brick bridge brief bright bring brisk broccoli broken " + 
+            "borrow boss bottom bounce box boy bracket brain brand brass brave bread breeze brick bridge brief bright bring brisk broccoli broken " +
             "bronze broom brother brown brush bubble buddy budget buffalo build bulb bulk bullet bundle bunker burden burger burst bus business busy " +
             "butter buyer buzz cabbage cabin cable cactus cage cake call calm camera camp can canal cancel candy cannon canoe canvas canyon capable " +
-            "capital captain car carbon card cargo carpet carry cart case cash casino castle casual cat catalog catch category cattle caught cause " + 
+            "capital captain car carbon card cargo carpet carry cart case cash casino castle casual cat catalog catch category cattle caught cause " +
             "caution cave ceiling celery cement census century cereal certain chair chalk champion change chaos chapter charge chase chat cheap check " +
             "cheese chef cherry chest chicken chief child chimney choice choose chronic chuckle chunk churn cigar cinnamon circle citizen city civil " +
             "claim clap clarify claw clay clean clerk clever click client cliff climb clinic clip clock clog close cloth cloud clown club clump " +
-            "cluster clutch coach coast coconut code coffee coil coin collect color column combine come comfort comic common company concert conduct " + 
+            "cluster clutch coach coast coconut code coffee coil coin collect color column combine come comfort comic common company concert conduct " +
             "confirm congress connect consider control convince cook cool copper copy coral core corn correct cost cotton couch country couple course " +
             "cousin cover coyote crack cradle craft cram crane crash crater crawl crazy cream credit creek crew cricket crime crisp critic crop cross " +
             "crouch crowd crucial cruel cruise crumble crunch crush cry crystal cube culture cup cupboard curious current curtain curve cushion " +
@@ -529,7 +533,7 @@
 
 test("crypto: mnemonic_from_random", async () => {
     const crypto = runner.getClient().crypto;
-    
+
     let phrase = await crypto.mnemonic_from_random({});
     expect(phrase.phrase.split(" ").length).toEqual(12);
 
@@ -545,7 +549,7 @@
 
 test("crypto: mnemonic_from_entropy", async () => {
     const crypto = runner.getClient().crypto;
-    
+
     const result = await crypto.mnemonic_from_entropy({
         entropy: "00112233445566778899AABBCCDDEEFF",
         dictionary: 1,
@@ -558,7 +562,7 @@
 
 test("crypto: mnemonic_verify", async () => {
     const crypto = runner.getClient().crypto;
-    
+
     for (const dictionary of mnemonicDictionary) {
         for (const word_count of mnemonicWordCount) {
             expect((await crypto.mnemonic_verify({
@@ -577,7 +581,7 @@
 
 test("crypto: mnemonic_derive_sign_keys", async () => {
     const crypto = runner.getClient().crypto;
-    
+
     const keys = await crypto.mnemonic_derive_sign_keys({
         phrase: "unit follow zone decline glare flower crisp vocal adapt magic much mesh cherry teach mechanic rain float vicious solution assume hedgehog rail sort chuckle",
         dictionary: 0,
@@ -592,12 +596,12 @@
 
 test("crypto: entropy->mnemonic->ton_public_key test", async () => {
     const crypto = runner.getClient().crypto;
-    
+
     const entropy = "2199ebe996f14d9e4e2595113ad1e627";
     const phrase = await crypto.mnemonic_from_entropy({ entropy });
     const public2 = (await crypto.mnemonic_derive_sign_keys({ phrase: phrase.phrase })).public;
     const ton_public = await crypto.convert_public_key_to_ton_safe_format({ public_key: public2 });
-    
+
     expect(ton_public.ton_public_key).toEqual("PuZdw_KyXIzo8IksTrERN3_WoAoYTyK7OvM-yaLk711sUIB3");
 });
 
@@ -606,7 +610,7 @@
 
 test("crypto: hdkey_xprv_from_mnemonic", async () => {
     const crypto = runner.getClient().crypto;
-    
+
     const result = await crypto.hdkey_xprv_from_mnemonic({
         dictionary: 1,
         word_count: 12,
@@ -620,7 +624,7 @@
 
 test("crypto: hdkey_secret_from_xprv", async () => {
     const crypto = runner.getClient().crypto;
-    
+
     const result = await crypto.hdkey_secret_from_xprv({
         xprv: "xprv9s21ZrQH143K25JhKqEwvJW7QAiVvkmi4WRenBZanA6kxHKtKAQQKwZG65kCyW5jWJ8NY9e3GkRoistUjjcpHNsGBUv94istDPXvqGNuWpC",
     });
@@ -630,7 +634,7 @@
 
 test("crypto: hdkey_public_from_xprv", async () => {
     const crypto = runner.getClient().crypto;
-    
+
     const result = await crypto.hdkey_public_from_xprv({
         xprv: "xprv9s21ZrQH143K25JhKqEwvJW7QAiVvkmi4WRenBZanA6kxHKtKAQQKwZG65kCyW5jWJ8NY9e3GkRoistUjjcpHNsGBUv94istDPXvqGNuWpC",
     });
@@ -641,7 +645,7 @@
 
 test("crypto: hdkey_derive_from_xprv", async () => {
     const crypto = runner.getClient().crypto;
-    
+
     const result = await crypto.hdkey_derive_from_xprv({
         xprv: "xprv9s21ZrQH143K25JhKqEwvJW7QAiVvkmi4WRenBZanA6kxHKtKAQQKwZG65kCyW5jWJ8NY9e3GkRoistUjjcpHNsGBUv94istDPXvqGNuWpC",
         child_index: 0,
@@ -661,7 +665,7 @@
 
 test("crypto: hdkey_derive_from_xprv_path", async () => {
     const crypto = runner.getClient().crypto;
-    
+
     const result = await crypto.hdkey_derive_from_xprv_path({
         xprv: "xprv9s21ZrQH143K25JhKqEwvJW7QAiVvkmi4WRenBZanA6kxHKtKAQQKwZG65kCyW5jWJ8NY9e3GkRoistUjjcpHNsGBUv94istDPXvqGNuWpC",
         path: "m/44'/60'/0'/0'",
@@ -670,7 +674,7 @@
     expect(result.xprv)
         .toEqual(
             "xprvA1KNMo63UcGjmDF1bX39Cw2BXGUwrwMjeD5qvQ3tA3qS3mZQkGtpf4DHq8FDLKAvAjXsYGLHDP2dVzLu9ycta8PXLuSYib2T3vzLf3brVgZ");
-    
+
     expect((await crypto.hdkey_secret_from_xprv({xprv: result.xprv})).secret)
         .toEqual("1c566ade41169763b155761406d3cef08b29b31cf8014f51be08c0cb4e67c5e1");
     expect((await crypto.hdkey_public_from_xprv({xprv: result.xprv})).public)
