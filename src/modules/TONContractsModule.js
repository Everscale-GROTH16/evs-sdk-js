/*
 * Copyright 2018-2019 TON DEV SOLUTIONS LTD.
 *
 * Licensed under the SOFTWARE EVALUATION License (the "License"); you may not use
 * this file except in compliance with the License.  You may obtain a copy of the
 * License at:
 *
 * http://www.ton.dev/licenses
 *
 * Unless required by applicable law or agreed to in writing, software
 * distributed under the License is distributed on an "AS IS" BASIS,
 * WITHOUT WARRANTIES OR CONDITIONS OF ANY KIND, either express or implied.
 * See the License for the specific TON DEV software governing permissions and
 * limitations under the License.
 */

// @flow
import { TONClient, TONClientError } from '../TONClient';
import { TONModule } from '../TONModule';
import TONConfigModule from './TONConfigModule';
import type { TONKeyPairData } from './TONCryptoModule';
import TONQueriesModule from './TONQueriesModule';

export type TONContractABIParameter = {
    name: string,
    type: string,
}

export type TONContractABIDataItem = {
    key: number,
    name: string,
    type: string,
}

export type TONContractABIFunction = {
    name: string,
    inputs: TONContractABIParameter[],
    outputs: TONContractABIParameter[],
};

export type TONContractABIEvent = {
    name: string,
    inputs: TONContractABIParameter[],
};

export type TONContractABI = {
    'ABI version': number,
    setTime?: boolean,
    functions: TONContractABIFunction[],
    events: TONContractABIEvent[],
    data: TONContractABIDataItem[],
};

export type TONContractPackage = {
    abi: TONContractABI,
    imageBase64: string,
}

type TONContractLoadParams = {
    address: string,
    includeImage: boolean,
}

type TONContractLoadResult = {
    id: ?string,
    balanceGrams: ?string,
}

type TONContractDeployParams = {
    package: TONContractPackage,
    constructorParams: any,
    initParams?: any,
    keyPair: TONKeyPairData,
    workchainId?: number,
}

type TONContractDeployResult = {
    address: string,
    alreadyDeployed: boolean,
}

type TONContractUnsignedMessage = {
    unsignedBytesBase64: string,
    bytesToSignBase64: string,
}

type TONContractMessage = {
    messageId: string,
    messageIdBase64: string,
    messageBodyBase64: string,
}

type TONContractUnsignedDeployMessage = {
    address: string,
    signParams: TONContractUnsignedMessage,
}

type TONContractUnsignedRunMessage = {
    abi: TONContractABI,
    functionName: string,
    signParams: TONContractUnsignedMessage,
}

type TONContractDeployMessage = {
    address: string,
    message: TONContractMessage;
}

type TONContractRunMessage = {
    abi: TONContractABI,
    functionName: string,
    message: TONContractMessage;
}

type TONContractCreateSignedMessageParams = {
    unsignedBytesBase64: string,
    signBytesBase64: string,
    publicKeyHex: string,
}

type TONContractCreateSignedDeployMessageParams = {
    address: string,
    createSignedParams: TONContractCreateSignedMessageParams,
}

type TONContractCreateSignedRunMessageParams = {
    abi: TONContractABI,
    functionName: string,
    createSignedParams: TONContractCreateSignedMessageParams,
}

type TONContractRunParams = {
    address: string,
    abi: TONContractABI,
    functionName: string,
    input: any,
    keyPair: TONKeyPairData,
}

type TONContractLocalRunParams = {
    address: string,
    abi: TONContractABI,
    functionName: string,
    input: any,
    keyPair?: TONKeyPairData,
}

type TONContractDecodeRunOutputParams = {
    abi: TONContractABI,
    functionName: string,
    bodyBase64: string,
    internal?: boolean,
}

type TONContractDecodeMessageBodyParams = {
    abi: TONContractABI,
    bodyBase64: string,
    internal?: boolean,
}

type TONContractRunResult = {
    output: any,
    transaction: QTransaction
}

type TONContractDecodeMessageBodyResult = {
    function: string,
    output: any,
}

<<<<<<< HEAD
type TONContractGetDeployDataParams = {
    abi?: TONContractABI,
    initParams?: any,
    imageBase64?: string,
    publicKeyHex: string,
}


type TONContractGetDeployDataResult = {
    imageBase64?: string,
    accountId?: string,
    dataBase64: string,
}

type TONContractGetCodeFromImageParams = {
    imageBase64: string,
}

type TONContractGetCodeFromImageResult = {
    codeBase64: string,
}

type TONContractCreateRunBodyParams = {
    abi: TONContractABI,
    function: string,
    params: any,
    internal?: boolean,
    keyPair?: TONKeyPairData,
}

type TONContractCreateRunBodyResult = {
    bodyBase64: string,
}

type TONContractGetFunctionIdParams = {
    abi: TONContractABI,
    function: string,
    input: boolean,
}

type TONContractGetFunctionIdResult = {
    id: number,
}

type QCurrencyCollection = {
    grams: string,
}

const QMessageProcessing = {
    unknown: 0,
    queued: 1,
    processing: 2,
    preliminary: 3,
    proposed: 4,
    finalized: 5,
    refused: 6,
    transiting: 7,
};

const QTransactionProcessing = {
    unknown: 0,
    preliminary: 1,
    proposed: 2,
    finalized: 3,
    refused: 4,
};

const QAccountType = {
    uninit: 0,
    active: 1,
    frozen: 2
};

const QAccountStatusChange = {
    unchanged: 0,
    frozen: 1,
    deleted: 2,
};

type QAccount = {
    acc_type: number,
    addr: string,
    last_paid: string,
    due_payment: string,
    last_trans_lt: string,
    balance: QCurrencyCollection,
    split_depth: number,
    tick: boolean,
    tock: boolean,
    code: string,
    data: string,
    library: string,

}

const QTransactionType = {
    ordinary: 0,
    storage: 1,
    tick: 2,
    tock: 3,
    splitPrepare: 4,
    splitInstall: 5,
    mergePrepare: 6,
    mergeInstall: 7
};

const QComputeType = {
    skipped: 0,
    vm: 1,
};

const QSkippedReason = {
    noState: 0,
    badState: 1,
    noGas: 2,
};

=======
export const TONAddressStringTypes = {
    AccountId: 'AccountId',
    Hex: 'Hex',
    Base64: 'Base64',
};

type TONContractAddressBase64Params = {
    url: boolean,
    test: boolean,
    bounce: boolean,
}

type TONContractConvertAddressParams = {
    address: string,
    convertTo: TONAddressStringTypes,
    base64Params?: TONContractAddressBase64Params,
}

type TONContractConvertAddressResult = {
    address: string,
}

>>>>>>> a7d121ed
type QTransaction = {
    id: string,
    tr_type: number,
    status: number,
    block_id: string,
    aborted: boolean,
    now: number,
    storage: {
        status_change: number,
    },
    compute: {
        type: number,
        success: boolean,
        exit_code: number,
        skipped_reason: number,
    },
    action: {
        valid: boolean,
        no_funds: boolean,
        success: boolean,
        result_code: number,
    };
    out_msgs: string[],
}

const QMessageType = {
    internal: 0,
    extIn: 1,
    extOut: 2
};

type QMessage = {
    id: string,
    msg_type: number,
    status: number,
    src: string,
    dst: string,
    created_at: number,
    body: string,
}

export default class TONContractsModule extends TONModule {
    config: TONConfigModule;

    queries: TONQueriesModule;

    async setup(): Promise<*> {
        this.config = this.context.getModule(TONConfigModule);
        this.queries = this.context.getModule(TONQueriesModule);
    }

    async load(params: TONContractLoadParams): Promise<TONContractLoadResult> {
        const accounts: QAccount[] = await this.queries.accounts.query({
            id: { eq: params.address },
        }, 'balance { grams }');
        if (accounts && accounts.length > 0) {
            return {
                id: params.address,
                balanceGrams: accounts[0].balance.grams,
            };
        }
        return {
            id: null,
            balanceGrams: null,
        };
    }


    // Facade functions

    async deploy(params: TONContractDeployParams): Promise<TONContractDeployResult> {
        return this.internalDeployJs(params);
    }


    async run(params: TONContractRunParams): Promise<TONContractRunResult> {
        return this.internalRunJs(params);
    }

    async runLocal(params: TONContractLocalRunParams): Promise<TONContractRunResult> {

        return this.internalRunLocalJs(params);
    }

    // Message creation

    async createDeployMessage(params: TONContractDeployParams): Promise<TONContractDeployMessage> {
        this.config.log('createDeployMessage', params);
        const message: {
            address: string,
            messageId: string,
            messageIdBase64: string,
            messageBodyBase64: string,
        } = await this.requestLibrary('contracts.deploy.message', {
            abi: params.package.abi,
            constructorParams: params.constructorParams,
            initParams: params.initParams,
            imageBase64: params.package.imageBase64,
            keyPair: params.keyPair,
            workchainId: params.workchainId,
        });
        return {
            message: {
                messageId: message.messageId,
                messageIdBase64: message.messageIdBase64,
                messageBodyBase64: message.messageBodyBase64,
            },
            address: message.address
        }
    }


    async createRunMessage(params: TONContractRunParams): Promise<TONContractRunMessage> {
        this.config.log('createRunMessage', params);
        const message = await this.requestLibrary('contracts.run.message', {
            address: params.address,
            abi: params.abi,
            functionName: params.functionName,
            input: params.input,
            keyPair: params.keyPair,
        });
        return {
            abi: params.abi,
            functionName: params.functionName,
            message
        }
    }

    async createUnsignedDeployMessage(params: TONContractDeployParams): Promise<TONContractUnsignedDeployMessage> {
        const result: {
            encoded: TONContractUnsignedMessage,
            addressHex: string,
        } = await this.requestLibrary('contracts.deploy.encode_unsigned_message', {
            abi: params.package.abi,
            constructorParams: params.constructorParams,
            initParams: params.initParams,
            imageBase64: params.package.imageBase64,
            publicKeyHex: params.keyPair.public,
            workchainId: params.workchainId,
        });
        return {
            address: result.addressHex,
            signParams: result.encoded,
        }
    }


    async createUnsignedRunMessage(params: TONContractRunParams): Promise<TONContractUnsignedRunMessage> {
        const signParams = await this.requestLibrary('contracts.run.encode_unsigned_message', {
            address: params.address,
            abi: params.abi,
            functionName: params.functionName,
            input: params.input,
        });
        return {
            abi: params.abi,
            functionName: params.functionName,
            signParams,
        }
    }


    async createSignedMessage(params: TONContractCreateSignedMessageParams): Promise<TONContractMessage> {
        return this.requestLibrary('contracts.encode_message_with_sign', params);
    }


    async createSignedDeployMessage(
        params: TONContractCreateSignedDeployMessageParams
    ): Promise<TONContractDeployMessage> {
        const message = await this.createSignedMessage(params.createSignedParams);
        return {
            address: params.address,
            message
        }
    }


    async createSignedRunMessage(
        params: TONContractCreateSignedRunMessageParams
    ): Promise<TONContractRunMessage> {
        const message = await this.createSignedMessage(params.createSignedParams);
        return {
            abi: params.abi,
            functionName: params.functionName,
            message
        }
    }

    async getCodeFromImage(
        params: TONContractGetCodeFromImageParams
    ): Promise<TONContractGetCodeFromImageResult> {
        return this.requestLibrary('contracts.image.code', params);
    }

    async getDeployData(
        params: TONContractGetDeployDataParams
    ): Promise<TONContractGetDeployDataResult> {
        return this.requestLibrary('contracts.deploy.data', params);
    }

    async createRunBody(
        params: TONContractCreateRunBodyParams
    ): Promise<TONContractCreateRunBodyResult> {
        return this.requestLibrary('contracts.run.body', params);
    }

    async getFunctionId(
        params: TONContractGetFunctionIdParams
    ): Promise<TONContractGetFunctionIdResult> {
        return this.requestLibrary('contracts.function.id', params);
    }

    // Message parsing

    async decodeRunOutput(params: TONContractDecodeRunOutputParams): Promise<TONContractRunResult> {
        return this.requestLibrary('contracts.run.output', params);
    }


    async decodeInputMessageBody(
        params: TONContractDecodeMessageBodyParams,
    ): Promise<TONContractDecodeMessageBodyResult> {
        return this.requestLibrary('contracts.run.unknown.input', params);
    }


    async decodeOutputMessageBody(
        params: TONContractDecodeMessageBodyParams,
    ): Promise<TONContractDecodeMessageBodyResult> {
        return this.requestLibrary('contracts.run.unknown.output', params);
    }

    // Message processing

    async sendMessage(params: TONContractMessage): Promise<void> {
        const { clientPlatform } = TONClient;
        if (!clientPlatform) {
            throw TONClientError.clientDoesNotConfigured();
        }
        const { fetch } = clientPlatform;
        const url = this.config.requestsUrl();
        const response = await fetch(url, {
            method: 'POST',
            mode: 'cors',
            cache: 'no-cache',
            credentials: 'same-origin',
            headers: {
                'Content-Type': 'application/json',
            },
            redirect: 'follow',
            referrer: 'no-referrer',
            body: JSON.stringify({
                records: [
                    {
                        key: params.messageIdBase64,
                        value: params.messageBodyBase64,
                    },
                ],
            }),
        });
        this.config.log('request posted');
        if (response.status !== 200) {
            throw TONClientError.sendNodeRequestFailed(await response.text());
        }
    }


    async processMessage(message: TONContractMessage, resultFields: string): Promise<QTransaction> {
        let transaction: ?QTransaction = null;
        let retry = true;
        while (retry) {
            retry = false;
            await this.sendMessage(message);
            try {
                transaction = await this.queries.transactions.waitFor({
                    in_msg: { eq: message.messageId },
                    status: { eq: QTransactionProcessing.finalized },
                }, resultFields, 10_000);
            } catch (error) {
                if (error.code && error.code === TONClientError.code.WAIT_FOR_TIMEOUT) {
                    this.config.log('Timeout, retrying...');
                    retry = true;
                } else {
                    throw error;
                }
            }
        }
        if (!transaction) {
            throw TONClientError.internalError('transaction is null');
        }
        this.config.log('transaction received', {
            id: message.messageId,
            block_id: transaction.block_id,
            now: `${new Date(transaction.now * 1000).toISOString()} (${transaction.now})`,
        });
        return transaction;
    }


    async processDeployMessage(params: TONContractDeployMessage): Promise<TONContractDeployResult> {
        this.config.log('processDeployMessage', params);
        const transaction = await this.processMessage(
            params.message,
            transactionDetails,
        );
        await checkTransaction(transaction);
        await this.queries.accounts.waitFor({
            id: { eq: params.address },
            acc_type: { eq: QAccountType.active }
        }, 'id');
        return {
            address: params.address,
            alreadyDeployed: false,
        };
    }


    async processRunMessage(params: TONContractRunMessage): Promise<TONContractRunResult> {
        this.config.log('processRunMessage', params);
        const transaction = await this.processMessage(
            params.message,
            transactionDetails,
        );
        await checkTransaction(transaction);
        const outputMessageIds = transaction.out_msgs;
        if (!outputMessageIds || outputMessageIds.length === 0) {
            return { output: null, transaction };
        }
        const externalMessages: QMessage[] = (await Promise.all(outputMessageIds.map((id) => {
            return this.queries.messages.waitFor(
                {
                    id: { eq: id },
                    status: { eq: QMessageProcessing.finalized },
                },
                'body msg_type',
            );
        }))).filter((x: QMessage) => {
            return x.msg_type === QMessageType.extOut;
        });
        const outputs = await Promise.all(externalMessages.map((x: QMessage) => {
            return this.decodeOutputMessageBody({
                abi: params.abi,
                bodyBase64: x.body,
            });
        }));
        const resultOutput = outputs.find((x: TONContractDecodeMessageBodyResult) => {
            return x.function.toLowerCase() === params.functionName.toLowerCase();
        });
        return {
            output: resultOutput ? resultOutput.output : null,
            transaction
        };
    }

    // Address processing

    async convertAddress(params: TONContractConvertAddressParams): Promise<TONContractConvertAddressResult> {
        return this.requestLibrary('contracts.address.convert', params);
    }

    // Internals

    async internalDeployNative(params: TONContractDeployParams): Promise<TONContractDeployResult> {
        return this.requestLibrary('contracts.deploy', {
            abi: params.package.abi,
            constructorParams: params.constructorParams,
            initParams: params.initParams,
            imageBase64: params.package.imageBase64,
            keyPair: params.keyPair,
        });
    }


    async internalRunNative(params: TONContractRunParams): Promise<TONContractRunResult> {
        return await this.requestLibrary('contracts.run', {
            address: params.address,
            abi: params.abi,
            functionName: params.functionName,
            input: params.input,
            keyPair: params.keyPair,
        });
    }


    async internalDeployJs(params: TONContractDeployParams): Promise<TONContractDeployResult> {
        const message = await this.createDeployMessage(params);
        return this.processDeployMessage(message);
    }


    async internalRunJs(params: TONContractRunParams): Promise<TONContractRunResult> {
        const message = await this.createRunMessage(params);
        return this.processRunMessage(message);
    }


    async internalRunLocalJs(params: TONContractLocalRunParams): Promise<TONContractRunResult> {
        function removeTypeName(obj: any) {
            if (obj.__typename) {
                delete obj.__typename;
            }
            Object.values(obj).forEach((value) => {
                if (!!value && typeof value === 'object') {
                    removeTypeName(value);
                }
            });
        }

        const account = await this.queries.accounts.waitFor({
                id: { eq: params.address },
                acc_type: { eq: QAccountType.active },
            },
            'code data'
        );

        removeTypeName(account);
        return this.requestLibrary('contracts.run.local', {
            address: params.address,
            account,
            abi: params.abi,
            functionName: params.functionName,
            input: params.input,
            keyPair: params.keyPair,
        });
    }
}

TONContractsModule.moduleName = 'TONContractsModule';

export const TONClientTransactionPhase = {
    storage: 'storage',
    computeSkipped: 'computeSkipped',
    computeVm: "computeVm",
    action: 'action',
    unknown: 'unknown'
};

export const TONClientComputeSkippedStatus = {
    noState: 0,
    badState: 1,
    noGas: 2
};

export const TONClientStorageStatus = {
    unchanged: 0,
    frozen: 1,
    deleted: 2
};

async function checkTransaction(transaction: QTransaction) {
    if (!transaction.aborted) {
        return;
    }

    function nodeError(message: string, code: number, phase: string) {
        return new TONClientError(
            `${message} (${code}) at ${phase}`,
            code,
            TONClientError.source.NODE,
            {
                phase,
                transaction_id: transaction.id
            })
    }

    const storage = transaction.storage;
    if (storage) {
        const status = storage.status_change;
        if (status === QAccountStatusChange.frozen) {
            throw nodeError(
                'Account was frozen due storage phase',
                TONClientStorageStatus.frozen,
                TONClientTransactionPhase.storage
            );
        }
        if (status === QAccountStatusChange.deleted) {
            throw nodeError(
                'Account was deleted due storage phase',
                TONClientStorageStatus.deleted,
                TONClientTransactionPhase.storage
            );
        }
    }

    const compute = transaction.compute;
    if (compute) {
        if (compute.type === QComputeType.skipped) {
            const reason = compute.skipped_reason;
            if (reason === QSkippedReason.noState) {
                throw nodeError(
                    'Account has no code and data',
                    TONClientComputeSkippedStatus.noState,
                    TONClientTransactionPhase.computeSkipped
                );
            }
            if (reason === QSkippedReason.badState) {
                throw nodeError(
                    'Account has bad state: frozen or deleted',
                    TONClientComputeSkippedStatus.badState,
                    TONClientTransactionPhase.computeSkipped
                );
            }
            if (reason === QSkippedReason.noGas) {
                throw nodeError(
                    'No gas to execute VM',
                    TONClientComputeSkippedStatus.noGas,
                    TONClientTransactionPhase.computeSkipped
                );
            }
            throw nodeError(
                'Compute phase skipped by unknown reason',
                -1,
                TONClientTransactionPhase.computeSkipped
            );
        }
        if (compute.type === QComputeType.vm) {
            if (!compute.success) {
                throw nodeError(
                    'VM terminated with exception',
                    compute.exit_code,
                    TONClientTransactionPhase.computeVm
                );
            }
        }
    }

    const action = transaction.action;
    if (action) {
        if (!action.success) {
            throw nodeError(
                action.no_funds
                    ? 'Too low balance to send outbound message'
                    : (!action.valid ? 'Outbound message is invalid' : 'Action phase failed'),
                action.result_code,
                TONClientTransactionPhase.action
            );
        }
    }

    throw nodeError(
        'Transaction aborted',
        -1,
        TONClientTransactionPhase.unknown
    );
}

const transactionDetails = `
    id
    tr_type
    status
    out_msgs
    block_id
    now
    aborted
    storage {
        status_change
    }
    compute {
        type
        skipped_reason
        success
        exit_code
    }
    action {
        success
        valid
        result_code
        no_funds
  	}    
   `;<|MERGE_RESOLUTION|>--- conflicted
+++ resolved
@@ -168,7 +168,6 @@
     output: any,
 }
 
-<<<<<<< HEAD
 type TONContractGetDeployDataParams = {
     abi?: TONContractABI,
     initParams?: any,
@@ -286,7 +285,6 @@
     noGas: 2,
 };
 
-=======
 export const TONAddressStringTypes = {
     AccountId: 'AccountId',
     Hex: 'Hex',
@@ -309,7 +307,6 @@
     address: string,
 }
 
->>>>>>> a7d121ed
 type QTransaction = {
     id: string,
     tr_type: number,
