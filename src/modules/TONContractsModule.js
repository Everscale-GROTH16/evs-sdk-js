--- conflicted
+++ resolved
@@ -494,14 +494,6 @@
             transactionDetails,
         );
         await checkTransaction(transaction);
-<<<<<<< HEAD
-        await this.queries.accounts.waitFor({
-            id: { eq: params.address },
-            acc_type: { eq: QAccountType.active }
-        }, 'id');
-        this.config.log('After wait account');
-=======
->>>>>>> 2fd686f7
         return {
             address: params.address,
             alreadyDeployed: false,
