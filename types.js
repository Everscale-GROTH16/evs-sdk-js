--- conflicted
+++ resolved
@@ -610,15 +610,9 @@
         params: TONContractGetFunctionIdParams
     ): Promise<TONContractGetFunctionIdResult>;
 
-<<<<<<< HEAD
-    getBocHash(
-        params: TONContractGetBocHashParams
-    ): Promise<TONContractGetBocHashResult>;
-=======
     getBocHash(params: TONContractBoc): Promise<TONContractGetBocHashResult>;
-    
+
     parseMessage(params: TONContractBoc): Promise<QMessage>;
->>>>>>> 8bce18f0
 
     // Message parsing
 
